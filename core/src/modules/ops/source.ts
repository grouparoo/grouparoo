import { Source, SimpleSourceOptions } from "../../models/Source";
import { ProfileProperty } from "../../models/ProfileProperty";
import {
  Property,
  PropertyFiltersWithKey,
  SimplePropertyOptions,
} from "../../models/Property";
import { Profile } from "../../models/Profile";
import { App } from "../../models/App";
import { Option } from "../../models/Option";
import { OptionHelper } from "../optionHelper";
import { MappingHelper } from "../mappingHelper";
import { log, utils, api } from "actionhero";
import { LoggedModel } from "../../classes/loggedModel";
<<<<<<< HEAD
import { FilterHelper } from "../filterHelper";
=======
import { topologicalSort } from "../topologicalSort";
>>>>>>> de7f69de

export namespace SourceOps {
  /**
   * Get the connection options for this source from the plugin
   */
  export async function sourceConnectionOptions(
    source: Source,
    sourceOptions: SimpleSourceOptions = {}
  ) {
    const { pluginConnection } = await source.getPlugin();
    const app = await source.$get("app", { scope: null, include: [Option] });
    const connection = await app.getConnection();
    const appOptions = await app.getOptions(true);

    if (!pluginConnection.methods.sourceOptions) return {};

    return pluginConnection.methods.sourceOptions({
      connection,
      app,
      appId: app.id,
      appOptions,
      sourceOptions,
    });
  }

  /**
   * Load a preview of the data from this Source
   */
  export async function sourcePreview(
    source: Source,
    sourceOptions?: SimpleSourceOptions
  ) {
    if (!sourceOptions) sourceOptions = await source.getOptions(true);

    try {
      // if the options aren't set yet, return an empty array of rows
      await source.validateOptions(sourceOptions);
    } catch {
      return [];
    }

    const { pluginConnection } = await source.getPlugin();
    const app = await source.$get("app", { scope: null, include: [Option] });
    const connection = await app.getConnection();
    const appOptions = await app.getOptions(true);

    if (!pluginConnection.methods.sourcePreview) {
      throw new Error(`cannot return a source preview for ${source.type}`);
    }
    return pluginConnection.methods.sourcePreview({
      connection,
      app,
      appId: app.id,
      appOptions,
      source,
      sourceId: source.id,
      sourceOptions,
    });
  }

  /**
   * Import a profile property for a Profile from this source
   */
  export async function importProfileProperty(
    source: Source,
    profile: Profile,
    property: Property,
    propertyOptionsOverride?: OptionHelper.SimpleOptions,
    propertyFiltersOverride?: PropertyFiltersWithKey[],
    preloadedArgs: {
      app?: App;
      connection?: any;
      appOptions?: OptionHelper.SimpleOptions;
      sourceOptions?: OptionHelper.SimpleOptions;
      sourceMapping?: MappingHelper.Mappings;
      profileProperties?: {};
    } = {}
  ) {
    if (property.state !== "ready" && !propertyOptionsOverride) return;

    if (propertyOptionsOverride) {
      await property.validateOptions(propertyOptionsOverride, false);
    }

    const { pluginConnection } = await source.getPlugin();
    if (!pluginConnection) {
      throw new Error(
        `cannot find connection for source ${source.type} (${source.id})`
      );
    }

    const method = pluginConnection.methods.profileProperty;
    if (!method) return;

    const app =
      preloadedArgs.app ||
      (await source.$get("app", { scope: null, include: [Option] }));
    const connection = preloadedArgs.connection || (await app.getConnection());
    const appOptions = preloadedArgs.appOptions || (await app.getOptions());
    const sourceOptions =
      preloadedArgs.sourceOptions || (await source.getOptions());
    const sourceMapping =
      preloadedArgs.sourceMapping || (await source.getMapping());

    // we may not have the profile property needed to make the mapping (ie: userId is not set on this anonymous profile)
    if (Object.values(sourceMapping).length > 0) {
      const propertyMappingKey = Object.values(sourceMapping)[0];
      const profileProperties =
        preloadedArgs.profileProperties || (await profile.getProperties());
      if (!profileProperties[propertyMappingKey]) {
        return;
      }
    }

    while ((await app.checkAndUpdateParallelism("incr")) === false) {
      log(`parallelism limit reached for ${app.type}, sleeping...`);
      utils.sleep(100);
    }

    try {
      const response = await method({
        connection,
        app,
        appId: app.id,
        appOptions,
        source,
        sourceId: source.id,
        sourceOptions,
        sourceMapping,
        property,
        propertyId: property.id,
        propertyOptions: propertyOptionsOverride
          ? propertyOptionsOverride
          : await property.getOptions(),
        propertyFilters: propertyFiltersOverride
          ? propertyFiltersOverride
          : await property.getFilters(),
        profile,
        profileId: profile.id,
      });

      return response;
    } catch (error) {
      throw error;
    } finally {
      await app.checkAndUpdateParallelism("decr");
    }
  }

  /**
   * Import a profile property for a Profile from this source
   */
  export async function importProfileProperties(
    source: Source,
    profiles: Profile[],
    properties: Property[],
    propertyOptionsOverride?: { [key: string]: SimplePropertyOptions },
    propertyFiltersOverride?: { [key: string]: PropertyFiltersWithKey[] },
    preloadedArgs: {
      app?: App;
      connection?: any;
      appOptions?: OptionHelper.SimpleOptions;
      sourceOptions?: OptionHelper.SimpleOptions;
      sourceMapping?: MappingHelper.Mappings;
      profileProperties?: {};
    } = {}
  ) {
    if (
      properties.find((p) => p.state !== "ready") &&
      !propertyOptionsOverride
    ) {
      return;
    }

    for (const key in propertyOptionsOverride) {
      const property = properties.find((p) => (p.id = key));
      await property.validateOptions(propertyOptionsOverride[key], false);
    }

    const { pluginConnection } = await source.getPlugin();
    if (!pluginConnection) {
      throw new Error(
        `cannot find connection for source ${source.type} (${source.id})`
      );
    }

    const method = pluginConnection.methods.profileProperties;
    if (!method) return;

    const app =
      preloadedArgs.app || (await source.$get("app", { include: [Option] }));
    const connection = preloadedArgs.connection || (await app.getConnection());
    const appOptions = preloadedArgs.appOptions || (await app.getOptions());
    const sourceOptions =
      preloadedArgs.sourceOptions || (await source.getOptions());
    const sourceMapping =
      preloadedArgs.sourceMapping || (await source.getMapping());

    while ((await app.checkAndUpdateParallelism("incr")) === false) {
      log(`parallelism limit reached for ${app.type}, sleeping...`);
      utils.sleep(100);
    }

    const propertyOptions: { [key: string]: SimplePropertyOptions } = {};
    const propertyFilters: { [key: string]: FilterHelper.FiltersWithKey[] } =
      {};
    for (const property of properties) {
      if (propertyOptionsOverride && propertyOptionsOverride[property.id]) {
        propertyOptions[property.id] = propertyOptionsOverride[property.id];
      } else {
        propertyOptions[property.id] = await property.getOptions();
      }

      if (propertyFiltersOverride && propertyFiltersOverride[property.id]) {
        propertyFilters[property.id] = propertyFiltersOverride[property.id];
      } else {
        propertyFilters[property.id] = await property.getFilters();
      }
    }

    try {
      const response = await method({
        connection,
        app,
        appId: app.id,
        appOptions,
        source,
        sourceId: source.id,
        sourceOptions,
        sourceMapping,
        properties,
        propertyIds: properties.map((p) => p.id),
        propertyOptions,
        propertyFilters,
        profiles,
        profileIds: profiles.map((p) => p.id),
      });

      return response;
    } catch (error) {
      throw error;
    } finally {
      await app.checkAndUpdateParallelism("decr");
    }
  }

  /**
   * Import all profile properties from a Source for a Profile
   */
  export async function _import(source: Source, profile: Profile) {
    const hash = {};
    const properties = await source.$get("properties", {
      where: { state: "ready" },
    });

    const profileProperties = await profile.getProperties();
    const app = await source.$get("app", { scope: null, include: [Option] });
    const appOptions = await app.getOptions();
    const connection = await app.getConnection();
    const sourceOptions = await source.getOptions();
    const sourceMapping = await source.getMapping();

    const preloadedArgs = {
      app,
      connection,
      appOptions,
      sourceOptions,
      sourceMapping,
      profileProperties,
    };

    const { pluginConnection } = await source.getPlugin();
    if (!pluginConnection) {
      throw new Error(
        `cannot find connection for source ${source.type} (${source.id})`
      );
    }

    const canImport = pluginConnection.methods.profileProperty;
    if (!canImport) {
      return {
        canImport: false,
        properties: {},
      };
    }

    for (const property of properties) {
      hash[property.id] = await source.importProfileProperty(
        profile,
        property,
        null,
        null,
        preloadedArgs
      );
    }

    // remove null and undefined as we cannot set that value
    const hashKeys = Object.keys(hash);
    for (const i in hashKeys) {
      const id = hashKeys[i];
      if (hash[id] === null || hash[id] === undefined) {
        delete hash[id];
      }
    }

    return {
      canImport: true,
      properties: hash,
    };
  }

  /**
   * Sorts an array of Sources by their dependencies.
   * Be sure to eager-load Mappings and Properties
   */
  export function sortByDependencies(sources: Source[]) {
    const sortedSources: Source[] = [];

    const graph: { [id: string]: string[] } = {};
    for (const source of sources) {
      const provides = source.properties.map((p) => p.id);
      const dependsOn = source.mappings.map((p) => p.propertyId);
      for (const p of provides) {
        graph[p] = dependsOn.filter((id) => id !== p);
      }
    }

    const sortedPropertyIds = topologicalSort(graph);
    for (const propertyId of sortedPropertyIds) {
      const source = sources.find((s) =>
        s.properties.map((p) => p.id).includes(propertyId)
      );
      if (!sortedSources.map((s) => s.id).includes(source.id)) {
        sortedSources.push(source);
      }
    }

    return sortedSources;
  }

  /**
   * This method is used to bootstrap a new source which requires a Property for a mapping, when the rule doesn't yet exist.
   */
  export async function bootstrapUniqueProperty(
    source: Source,
    key: string,
    type: string,
    mappedColumn: string,
    id?: string,
    local = false,
    propertyOptions?: { [key: string]: any }
  ) {
    const existingIdentifying = await Property.findOne({
      where: { identifying: true },
    });
    // if there isn't one already, make this one identifying
    const identifying = existingIdentifying ? false : true;

    const property = Property.build({
      id,
      key,
      type,
      state: "ready",
      unique: true,
      sourceId: source.id,
      isArray: false,
      identifying,
    });

    try {
      // manually run the hooks we want
      Property.generateId(property);
      await Property.ensureUniqueKey(property);
      await Property.ensureNonArrayAndUnique(property);
      await Property.ensureOneIdentifyingProperty(property);

      // danger zone!
      await LoggedModel.logCreate(property);
      // @ts-ignore
      await property.save({ hooks: false });

      // build the default options
      const { pluginConnection } = await source.getPlugin();
      if (!local) {
        let ruleOptions = {};

        if (
          typeof pluginConnection.methods.uniquePropertyBootstrapOptions ===
          "function"
        ) {
          const app = await source.$get("app", { include: [Option] });
          const connection = await app.getConnection();
          const appOptions = await app.getOptions(true);
          const options = await source.getOptions(true);
          const defaultOptions =
            await pluginConnection.methods.uniquePropertyBootstrapOptions({
              app,
              appId: app.id,
              connection,
              appOptions,
              source,
              sourceId: source.id,
              sourceOptions: options,
              mappedColumn,
            });

          ruleOptions = defaultOptions;
        }

        if (propertyOptions) {
          Object.assign(ruleOptions, propertyOptions);
        }

        await property.setOptions(ruleOptions, false);
      }

      return property;
    } catch (error) {
      if (property) {
        await property.destroy();
        throw error;
      }
    }
  }

  export async function pendingImportsBySource() {
    const countsBySource = await Property.findAll({
      attributes: [
        "sourceId",
        [
          api.sequelize.fn(
            "COUNT",
            api.sequelize.fn("DISTINCT", api.sequelize.col("profileId"))
          ),
          "count",
        ],
      ],
      group: ["sourceId"],
      include: [
        { model: ProfileProperty, attributes: [], where: { state: "pending" } },
      ],
      raw: true,
    });

    const counts: { [sourceId: string]: number } = {};
    countsBySource.forEach((record) => {
      counts[record.sourceId] = record["count"];
    });

    return { counts };
  }
}<|MERGE_RESOLUTION|>--- conflicted
+++ resolved
@@ -12,11 +12,8 @@
 import { MappingHelper } from "../mappingHelper";
 import { log, utils, api } from "actionhero";
 import { LoggedModel } from "../../classes/loggedModel";
-<<<<<<< HEAD
 import { FilterHelper } from "../filterHelper";
-=======
 import { topologicalSort } from "../topologicalSort";
->>>>>>> de7f69de
 
 export namespace SourceOps {
   /**
