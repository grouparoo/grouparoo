--- conflicted
+++ resolved
@@ -45,13 +45,9 @@
   }
 
   await destination.update({
-<<<<<<< HEAD
     name: configObject.name,
+    type: configObject.type,
     syncMode: configObject.syncMode,
-=======
-    type: configObject.type,
-    name: configObject.name,
->>>>>>> 173ccea7
   });
 
   await destination.setOptions(extractNonNullParts(configObject, "options"));
