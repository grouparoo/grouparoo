import { api, config, action, Connection, chatRoom } from "actionhero";
import { CLS } from "../cls";
import { ApiKey } from "../../models/ApiKey";
import { Team } from "../../models/Team";
import { TeamMember } from "../../models/TeamMember";
import { Errors } from "../errors";

export const AuthenticatedActionMiddleware: action.ActionMiddleware = {
  name: "authenticated-action",
  global: false,
  priority: 1000,
  preProcessor: async (data) => {
    if (data.params.apiKey) {
      return authenticateApiKey(data);
    } else {
      return authenticateTeamMember(data, false);
    }
  },
};

export const OptionallyAuthenticatedActionMiddleware: action.ActionMiddleware = {
  name: "optionally-authenticated-action",
  global: false,
  priority: 1000,
  preProcessor: async (data) => {
    if (data.params.apiKey) {
      return authenticateApiKey(data);
    } else {
      return authenticateTeamMember(data, true);
    }
  },
};

export const ChatRoomMiddleware: chatRoom.ChatMiddleware = {
  name: "model chat room middleware",
  priority: 1000,
  join: async (connection: Connection, room: string) => {
<<<<<<< HEAD
    if (!room.match(/^model:/)) {
      return;
    }

    const topic = room.split(":")[1];
    const mode = "read";
    const session = await api.session.load(connection);
    if (!session || !session.id) {
      throw new Errors.AuthenticationError("Please log in to continue");
    } else {
      const teamMember = await TeamMember.findOne({
        where: { id: session.teamMemberId },
        include: [Team],
      });

      if (!teamMember)
        throw new Errors.AuthenticationError("Team member not found");

      const team = await teamMember.$get("team");
      const authorized = await team.authorizeAction(topic, "read");
      if (!authorized) {
        throw new Errors.AuthorizationError(mode, topic);
      }
    }
=======
    return authenticateTeamMemberInRoom(connection, room);
>>>>>>> d977041d
  },
};

// authenticate a web user with session cookie & csrfToken
async function authenticateTeamMember(
  data: { [key: string]: any },
  optional: boolean
) {
<<<<<<< HEAD
  const session = await api.session.load(data.connection);
  if (!session && optional) return;
  if (!session || !session.id) {
    throw new Errors.AuthenticationError("Please log in to continue");
  } else if (
    (data.params.csrfToken && data.params.csrfToken !== session.id) ||
    (!data.params.csrfToken &&
      data.connection.rawConnection?.req?.headers[
        "x-grouparoo-server-token"
      ] !== config.general.serverToken)
  ) {
    await api.session.destroy(data.connection);
    throw new Errors.AuthenticationError("CSRF error");
  } else {
    const teamMember = await TeamMember.findOne({
      where: { id: session.teamMemberId },
      include: [Team],
    });

    if (!teamMember) {
      throw new Errors.AuthenticationError("Team member not found");
=======
  const error: Error = await CLS.wrap(
    async () => {
      const session = await api.session.load(data.connection);
      if (!session && optional) return;
      if (!session || !session.id) {
        throw new AuthenticationError("Please log in to continue");
      } else if (
        (data.params.csrfToken && data.params.csrfToken !== session.id) ||
        (!data.params.csrfToken &&
          data.connection.rawConnection?.req?.headers[
            "x-grouparoo-server-token"
          ] !== config.general.serverToken)
      ) {
        throw new AuthenticationError("CSRF error");
      } else {
        const teamMember = await TeamMember.findOne({
          where: { id: session.teamMemberId },
          include: [Team],
        });

        if (!teamMember) throw new AuthenticationError("Team member not found");

        const team = await teamMember.$get("team");
        const authorized = await team.authorizeAction(
          data.actionTemplate.permission.topic,
          data.actionTemplate.permission.mode
        );
        if (!authorized) {
          throw new AuthorizationError(
            data.actionTemplate.permission.mode,
            data.actionTemplate.permission.topic
          );
        }

        data.session.data = session;
        data.session.teamMember = teamMember;
      }
    },
    { catchError: true }
  );

  if (error) {
    if (error["code"] === "AUTHENTICATION_ERROR") {
      await CLS.wrap(
        async () => {
          await api.session.destroy(data.connection);
        },
        { write: true, priority: true }
      );
>>>>>>> d977041d
    }

    throw error;
  }
}

// authenticate an API Request
async function authenticateApiKey(data: { [key: string]: any }) {
  await CLS.wrap(async () => {
    const apiKey = await ApiKey.findOne({
      where: { apiKey: data.params.apiKey },
    });

    if (!apiKey) throw new AuthenticationError("apiKey not found");

    const authorized = await apiKey.authorizeAction(
      data.actionTemplate.permission.topic,
      data.actionTemplate.permission.mode
    );
    if (!authorized) {
      throw new Errors.AuthorizationError(
        data.actionTemplate.permission.mode,
        data.actionTemplate.permission.topic
      );
    }

    data.session.apiKey = apiKey;
  });
}

<<<<<<< HEAD
// authenticate an API Request
async function authenticateApiKey(data: { [key: string]: any }) {
  const apiKey = await ApiKey.findOne({
    where: { apiKey: data.params.apiKey },
  });
  if (!apiKey) throw new Errors.AuthenticationError("apiKey not found");

  const authorized = await apiKey.authorizeAction(
    data.actionTemplate.permission.topic,
    data.actionTemplate.permission.mode
  );
  if (!authorized) {
    throw new Errors.AuthorizationError(
      data.actionTemplate.permission.mode,
      data.actionTemplate.permission.topic
    );
  }
=======
// authenticate a teamMember against an already-existing session in a WS room
async function authenticateTeamMemberInRoom(
  connection: Connection,
  room: string
) {
  if (!room.match(/^model:/)) return;

  const topic = room.split(":")[1];
  const mode = "read";
>>>>>>> d977041d

  await CLS.wrap(async () => {
    const session = await api.session.load(connection);
    if (!session || !session.id) {
      throw new AuthenticationError("Please log in to continue");
    } else {
      const teamMember = await TeamMember.findOne({
        where: { id: session.teamMemberId },
        include: [Team],
      });

      if (!teamMember) throw new AuthenticationError("Team member not found");

      const team = await teamMember.$get("team");
      const authorized = await team.authorizeAction(topic, "read");
      if (!authorized) throw new AuthorizationError(mode, topic);
    }
  });
}<|MERGE_RESOLUTION|>--- conflicted
+++ resolved
@@ -35,34 +35,7 @@
   name: "model chat room middleware",
   priority: 1000,
   join: async (connection: Connection, room: string) => {
-<<<<<<< HEAD
-    if (!room.match(/^model:/)) {
-      return;
-    }
-
-    const topic = room.split(":")[1];
-    const mode = "read";
-    const session = await api.session.load(connection);
-    if (!session || !session.id) {
-      throw new Errors.AuthenticationError("Please log in to continue");
-    } else {
-      const teamMember = await TeamMember.findOne({
-        where: { id: session.teamMemberId },
-        include: [Team],
-      });
-
-      if (!teamMember)
-        throw new Errors.AuthenticationError("Team member not found");
-
-      const team = await teamMember.$get("team");
-      const authorized = await team.authorizeAction(topic, "read");
-      if (!authorized) {
-        throw new Errors.AuthorizationError(mode, topic);
-      }
-    }
-=======
     return authenticateTeamMemberInRoom(connection, room);
->>>>>>> d977041d
   },
 };
 
@@ -71,35 +44,12 @@
   data: { [key: string]: any },
   optional: boolean
 ) {
-<<<<<<< HEAD
-  const session = await api.session.load(data.connection);
-  if (!session && optional) return;
-  if (!session || !session.id) {
-    throw new Errors.AuthenticationError("Please log in to continue");
-  } else if (
-    (data.params.csrfToken && data.params.csrfToken !== session.id) ||
-    (!data.params.csrfToken &&
-      data.connection.rawConnection?.req?.headers[
-        "x-grouparoo-server-token"
-      ] !== config.general.serverToken)
-  ) {
-    await api.session.destroy(data.connection);
-    throw new Errors.AuthenticationError("CSRF error");
-  } else {
-    const teamMember = await TeamMember.findOne({
-      where: { id: session.teamMemberId },
-      include: [Team],
-    });
-
-    if (!teamMember) {
-      throw new Errors.AuthenticationError("Team member not found");
-=======
   const error: Error = await CLS.wrap(
     async () => {
       const session = await api.session.load(data.connection);
       if (!session && optional) return;
       if (!session || !session.id) {
-        throw new AuthenticationError("Please log in to continue");
+        throw new Errors.AuthenticationError("Please log in to continue");
       } else if (
         (data.params.csrfToken && data.params.csrfToken !== session.id) ||
         (!data.params.csrfToken &&
@@ -107,14 +57,15 @@
             "x-grouparoo-server-token"
           ] !== config.general.serverToken)
       ) {
-        throw new AuthenticationError("CSRF error");
+        throw new Errors.AuthenticationError("CSRF error");
       } else {
         const teamMember = await TeamMember.findOne({
           where: { id: session.teamMemberId },
           include: [Team],
         });
 
-        if (!teamMember) throw new AuthenticationError("Team member not found");
+        if (!teamMember)
+          throw new Errors.AuthenticationError("Team member not found");
 
         const team = await teamMember.$get("team");
         const authorized = await team.authorizeAction(
@@ -122,7 +73,7 @@
           data.actionTemplate.permission.mode
         );
         if (!authorized) {
-          throw new AuthorizationError(
+          throw new Errors.AuthorizationError(
             data.actionTemplate.permission.mode,
             data.actionTemplate.permission.topic
           );
@@ -143,7 +94,6 @@
         },
         { write: true, priority: true }
       );
->>>>>>> d977041d
     }
 
     throw error;
@@ -157,7 +107,7 @@
       where: { apiKey: data.params.apiKey },
     });
 
-    if (!apiKey) throw new AuthenticationError("apiKey not found");
+    if (!apiKey) throw new Errors.AuthenticationError("apiKey not found");
 
     const authorized = await apiKey.authorizeAction(
       data.actionTemplate.permission.topic,
@@ -174,25 +124,6 @@
   });
 }
 
-<<<<<<< HEAD
-// authenticate an API Request
-async function authenticateApiKey(data: { [key: string]: any }) {
-  const apiKey = await ApiKey.findOne({
-    where: { apiKey: data.params.apiKey },
-  });
-  if (!apiKey) throw new Errors.AuthenticationError("apiKey not found");
-
-  const authorized = await apiKey.authorizeAction(
-    data.actionTemplate.permission.topic,
-    data.actionTemplate.permission.mode
-  );
-  if (!authorized) {
-    throw new Errors.AuthorizationError(
-      data.actionTemplate.permission.mode,
-      data.actionTemplate.permission.topic
-    );
-  }
-=======
 // authenticate a teamMember against an already-existing session in a WS room
 async function authenticateTeamMemberInRoom(
   connection: Connection,
@@ -202,23 +133,23 @@
 
   const topic = room.split(":")[1];
   const mode = "read";
->>>>>>> d977041d
 
   await CLS.wrap(async () => {
     const session = await api.session.load(connection);
     if (!session || !session.id) {
-      throw new AuthenticationError("Please log in to continue");
+      throw new Errors.AuthenticationError("Please log in to continue");
     } else {
       const teamMember = await TeamMember.findOne({
         where: { id: session.teamMemberId },
         include: [Team],
       });
 
-      if (!teamMember) throw new AuthenticationError("Team member not found");
+      if (!teamMember)
+        throw new Errors.AuthenticationError("Team member not found");
 
       const team = await teamMember.$get("team");
       const authorized = await team.authorizeAction(topic, "read");
-      if (!authorized) throw new AuthorizationError(mode, topic);
+      if (!authorized) throw new Errors.AuthorizationError(mode, topic);
     }
   });
 }