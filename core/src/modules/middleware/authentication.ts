--- conflicted
+++ resolved
@@ -152,15 +152,10 @@
         throw new Errors.AuthenticationError("Team member not found");
 
       const team = await teamMember.$get("team");
-<<<<<<< HEAD
-      const authorized = await team.authorizeAction(topic, "read");
-      if (!authorized) throw new Errors.AuthorizationError(mode, topic);
-=======
       const authorized = await team.authorizeAction(topic, mode);
       if (!authorized) {
-        throw new AuthorizationError(mode, topic);
+        throw new Errors.AuthorizationError(mode, topic);
       }
->>>>>>> 173ccea7
     }
   });
 }