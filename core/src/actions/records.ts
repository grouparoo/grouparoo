import { Action, config } from "actionhero";
import { AuthenticatedAction } from "../classes/actions/authenticatedAction";
import { GrouparooRecord } from "../models/GrouparooRecord";
import { RecordProperty } from "../models/RecordProperty";
import { Group } from "../models/Group";
import { internalRun } from "../modules/internalRun";
import { Op } from "sequelize";
import { ConfigWriter } from "../modules/configWriter";
import { RecordOps } from "../modules/ops/record";
import Sequelize from "sequelize";
import { APIData } from "../modules/apiData";
import {
  ActionPermissionMode,
  ActionPermissionTopic,
} from "../models/Permission";
import { CLSAction } from "../classes/actions/clsAction";
import { CLS } from "../modules/cls";
import { AsyncReturnType } from "type-fest";

export class RecordsList extends AuthenticatedAction {
  constructor() {
    super();
    this.name = "records:list";
    this.description = "list all the records in a group";
    this.outputExample = {};
    this.permission = { topic: "record", mode: "read" };
    this.inputs = {
      groupId: { required: false },
      searchKey: { required: false },
      searchValue: { required: false },
      state: { required: false },
      modelId: { required: false },
      caseSensitive: {
        required: false,
        formatter: APIData.ensureBoolean,
      },
      limit: { required: true, default: 100, formatter: APIData.ensureNumber },
      offset: { required: true, default: 0, formatter: APIData.ensureNumber },
      order: {
        required: false,
        formatter: APIData.ensureObject,
        default: [["createdAt", "asc"]],
      },
    };
  }

  async runWithinTransaction({ params }) {
    const { records, total } = await RecordOps.search(params);
    return {
      total,
      records: await Promise.all(records.map((record) => record.apiData())),
    };
  }
}

export class RecordAutocompleteRecordProperty extends AuthenticatedAction {
  constructor() {
    super();
    this.name = "records:autocompleteRecordProperty";
    this.description = "return matching record property values";
    this.outputExample = {};
    this.permission = { topic: "record", mode: "read" };
    this.inputs = {
      propertyId: { required: true },
      match: { required: true },
      limit: { required: false, default: 25, formatter: APIData.ensureNumber },
      offset: { required: false, default: 0, formatter: APIData.ensureNumber },
      order: {
        required: false,
        formatter: APIData.ensureObject,
        default: [["rawValue", "asc"]],
      },
    };
  }

  async runWithinTransaction({ params }) {
    const op = config.sequelize.dialect === "postgres" ? Op.iLike : Op.like;
    const rawValueWhereClause = {};
    rawValueWhereClause[op] = `%${params.match}%`;

    const recordProperties = await RecordProperty.findAll({
      attributes: [
        [Sequelize.fn("DISTINCT", Sequelize.col("rawValue")), "rawValue"],
        "propertyId",
      ],
      where: {
        propertyId: params.propertyId,
        rawValue: rawValueWhereClause,
      },
      group: ["rawValue", "propertyId"],
      limit: params.limit,
      offset: params.offset,
      order: params.order,
    });

    return {
      recordProperties: await Promise.all(
        recordProperties.map((prop) => prop.getValue())
      ),
    };
  }
}

export class RecordsImportAndUpdate extends AuthenticatedAction {
  constructor() {
    super();
    this.name = "records:importAndUpdate";
    this.description = "create a run to import and update every record";
    this.outputExample = {};
    this.permission = { topic: "record", mode: "write" };
    this.inputs = {};
  }

  async runWithinTransaction({ session }) {
    const run = await internalRun("teamMember", session.teamMember.id);
    return { run: await run.apiData() };
  }
}

export class RecordCreate extends AuthenticatedAction {
  constructor() {
    super();
    this.name = "record:create";
    this.description = "create a record";
    this.outputExample = {};
    this.permission = { topic: "record", mode: "write" };
    this.inputs = {
      modelId: { required: true },
      properties: {
        required: false,
        default: {},
        formatter: APIData.ensureObject,
      },
    };
  }

  async runWithinTransaction({ params }) {
    const record = new GrouparooRecord({ modelId: params.modelId });
    await record.save();

    if (params.properties) {
      await record.addOrUpdateProperties(params.properties);
    }
    const groups = await record.$get("groups");

    await ConfigWriter.run();

    return {
      record: await record.apiData(),
      groups: await Promise.all(groups.map((group) => group.apiData())),
    };
  }
}

export class RecordImport extends Action {
  permission: {
    topic: ActionPermissionTopic;
    mode: ActionPermissionMode;
  };

  constructor() {
    super();
    this.name = "record:import";
    this.description = "fully import a record";
    this.outputExample = {};
    this.permission = { topic: "record", mode: "write" };
    this.middleware = ["authenticated-action"];
    this.inputs = {
      id: { required: true },
    };
  }

  // This action needs custom transaction handling to handle problems with each source/recordProperty
  async run({ params }) {
    let record: GrouparooRecord;
    let response: {
      success: boolean;
      record: AsyncReturnType<GrouparooRecord["apiData"]>;
      groups: AsyncReturnType<Group["apiData"]>[];
    };

    await CLS.wrap(async () => {
      record = await GrouparooRecord.findById(params.id);
      await record.buildNullProperties();
      await record.markPending();
    });

    // this method should not be wrapped in a transaction because we want to allow multiple sources to throw and recover their imports
    await record.import();
<<<<<<< HEAD
=======
    await RecordOps.computeRecordsValidity([record]);
    await record.reload({ include: [RecordProperty] });
    await record.update({ state: "ready" });
    await record.updateGroupMembership();
    const groups = await record.$get("groups");
>>>>>>> a0c4d67f

    await CLS.wrap(async () => {
      await record.reload({ include: [RecordProperty] });
      await record.update({ state: "ready" });
      await record.updateGroupMembership();
      const groups = await record.$get("groups");

      response = {
        success: true,
        record: await record.apiData(),
        groups: await Promise.all(groups.map((group) => group.apiData())),
      };
    });

    return response;
  }
}

export class RecordExport extends CLSAction {
  constructor() {
    super();
    this.name = "record:export";
    this.description = "fully export a record";
    this.outputExample = {};
    this.permission = { topic: "record", mode: "write" };
    this.inputs = {
      id: { required: true },
    };
  }

  async runWithinTransaction({
    params,
  }: {
    params: {
      id: string;
      properties: Record<string, (string | number | boolean | Date)[]>;
      removedProperties: string[];
    };
  }) {
    const record = await GrouparooRecord.findById(params.id);
    const exports = await record.export(true);

    return {
      success: true,
      record: await record.apiData(),
      exports: await Promise.all(exports.map((e) => e.apiData())),
    };
  }
}

export class RecordView extends AuthenticatedAction {
  constructor() {
    super();
    this.name = "record:view";
    this.description = "view a record and members";
    this.outputExample = {};
    this.permission = { topic: "record", mode: "read" };
    this.inputs = {
      id: { required: true },
    };
  }

  async runWithinTransaction({ params }) {
    const record = await GrouparooRecord.findById(params.id);
    const groups = await record.$get("groups");
    return {
      record: await record.apiData(),
      groups: await Promise.all(groups.map((group) => group.apiData())),
    };
  }
}

export class RecordDestroy extends AuthenticatedAction {
  constructor() {
    super();
    this.name = "record:destroy";
    this.description = "destroy a record";
    this.outputExample = {};
    this.permission = { topic: "record", mode: "write" };
    this.inputs = {
      id: { required: true },
    };
  }

  async runWithinTransaction({ params }) {
    const record = await GrouparooRecord.findById(params.id);
    await record.destroy();

    await ConfigWriter.run();

    return { success: true };
  }
}<|MERGE_RESOLUTION|>--- conflicted
+++ resolved
@@ -187,16 +187,9 @@
 
     // this method should not be wrapped in a transaction because we want to allow multiple sources to throw and recover their imports
     await record.import();
-<<<<<<< HEAD
-=======
-    await RecordOps.computeRecordsValidity([record]);
-    await record.reload({ include: [RecordProperty] });
-    await record.update({ state: "ready" });
-    await record.updateGroupMembership();
-    const groups = await record.$get("groups");
->>>>>>> a0c4d67f
 
     await CLS.wrap(async () => {
+      await RecordOps.computeRecordsValidity([record]);
       await record.reload({ include: [RecordProperty] });
       await record.update({ state: "ready" });
       await record.updateGroupMembership();
