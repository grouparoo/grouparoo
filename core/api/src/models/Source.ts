import {
  Table,
  Column,
  AllowNull,
  BelongsTo,
  HasOne,
  HasMany,
  Length,
  BeforeCreate,
  BeforeSave,
  AfterDestroy,
  BeforeDestroy,
  ForeignKey,
  Default,
  DataType,
  DefaultScope,
} from "sequelize-typescript";
import { Op } from "sequelize";
import { LoggedModel } from "../classes/loggedModel";
import { Schedule } from "./Schedule";
import { ProfilePropertyRule } from "./ProfilePropertyRule";
import { Option } from "./Option";
import { App } from "./App";
import { Run } from "./Run";
import { Profile } from "./Profile";
import { Mapping } from "./Mapping";
import { plugin } from "../modules/plugin";
import { OptionHelper } from "./../modules/optionHelper";
import { MappingHelper } from "./../modules/mappingHelper";
import { StateMachine } from "./../modules/stateMachine";

export interface SimpleSourceOptions extends OptionHelper.SimpleOptions {}
export interface SourceMapping extends MappingHelper.Mappings {}

const STATE_TRANSITIONS = [
  {
    from: "draft",
    to: "ready",
    checks: ["validateOptions", "validateMapping"],
  },
];

@DefaultScope(() => ({
  where: { state: "ready" },
}))
@Table({ tableName: "sources", paranoid: false })
export class Source extends LoggedModel<Source> {
  guidPrefix() {
    return "src";
  }

  @AllowNull(false)
  @ForeignKey(() => App)
  @Column
  appGuid: string;

  @AllowNull(true)
  @Length({ min: 0, max: 191 })
  @Default("")
  @Column
  name: string;

  @AllowNull(false)
  @Column
  type: string;

  @AllowNull(false)
  @Default("draft")
  @Column(DataType.ENUM("draft", "ready"))
  state: string;

  @BelongsTo(() => App)
  app: App;

  @HasOne(() => Schedule)
  schedule: Schedule;

  @HasMany(() => Mapping)
  mappings: Mapping[];

  @HasMany(() => ProfilePropertyRule)
  profilePropertyRules: ProfilePropertyRule[];

  @HasMany(() => Option, "ownerGuid")
  _options: Option[]; // the underscore is needed as "options" is an internal method on sequelize instances

  @BeforeSave
  static async ensureUniqueName(instance: Source) {
    const count = await Source.count({
      where: {
        guid: { [Op.ne]: instance.guid },
        name: instance.name,
        state: { [Op.ne]: "draft" },
      },
    });
    if (count > 0) {
      throw new Error(`name "${instance.name}" is already in use`);
    }
  }

  @BeforeCreate
  static async ensurePluginConnection(instance: Source) {
    const { plugin } = await instance.getPlugin();
    if (!plugin) {
      throw new Error(
        `cannot find an import connection for a source of ${instance.type}`
      );
    }
  }

  @BeforeCreate
  static async ensureAppReady(instance: Source) {
    const app = await App.findByGuid(instance.appGuid);
    if (app.state !== "ready") {
      throw new Error(`app ${app.guid} is not ready`);
    }
  }

  @BeforeSave
  static async updateState(instance: App) {
    await StateMachine.transition(instance, STATE_TRANSITIONS);
  }

  @BeforeDestroy
  static async ensureNoSchedule(instance: Source) {
    const schedule = await instance.$get("schedule", { scope: null });
    if (schedule) {
      throw new Error("you cannot delete a source that has a schedule");
    }
  }

  @BeforeDestroy
  static async ensureNoProfilePropertyRules(instance: Source) {
    const profilePropertyRules = await instance.$get("profilePropertyRules", {
      scope: null,
    });
    if (profilePropertyRules.length > 0) {
      throw new Error(
        "you cannot delete a source that has profile property rules"
      );
    }
  }

  @AfterDestroy
  static async destroyOptions(instance: Source) {
    return Option.destroy({
      where: {
        ownerGuid: instance.guid,
      },
    });
  }

  @AfterDestroy
  static async destroyMappings(instance: Source) {
    return Mapping.destroy({
      where: {
        ownerGuid: instance.guid,
      },
    });
  }

  async getOptions() {
    return OptionHelper.getOptions(this);
  }

  async setOptions(options: SimpleSourceOptions) {
    return OptionHelper.setOptions(this, options);
  }

  async validateOptions(options?: SimpleSourceOptions) {
    if (!options) {
      options = await this.getOptions();
    }

    return OptionHelper.validateOptions(this, options);
  }

  async getPlugin() {
    return OptionHelper.getPlugin(this);
  }

  async parameterizedOptions(run?: Run): Promise<SimpleSourceOptions> {
    const parameterizedOptions = {};
    const options = await this.getOptions();
    const keys = Object.keys(options);
    for (const i in keys) {
      const k = keys[i];
      parameterizedOptions[k] =
        typeof options[k] === "string"
          ? await plugin.replaceTemplateRunVariables(options[k], run)
          : options[k];
    }

    return parameterizedOptions;
  }

  async getMapping() {
    return MappingHelper.getMapping(this);
  }

  async setMapping(mappings: SourceMapping) {
    return MappingHelper.setMapping(this, mappings);
  }

  async validateMapping() {
    const previewAvailable = await this.previewAvailable();
    if (!previewAvailable) {
      return true;
    }

    const mapping = await this.getMapping();
    if (Object.keys(mapping).length === 1) {
      return true;
    } else {
      throw new Error("mapping not set");
    }
  }

  async importProfileProperty(
    profile: Profile,
    profilePropertyRule: ProfilePropertyRule,
    profilePropertyRuleOptionsOverride?: { [key: string]: any }
  ) {
    if (profilePropertyRule.state !== "ready") {
      return;
    }

    const { pluginConnection } = await this.getPlugin();
    if (!pluginConnection) {
      throw new Error(
        `cannot find connection for source ${this.type} (${this.guid})`
      );
    }

    const method = pluginConnection.methods.profileProperty;

    if (!method) {
      return;
    }

    const app = await this.$get("app");
    const appOptions = await app.getOptions();
    const sourceOptions = await this.getOptions();
    const sourceMapping = await this.getMapping();
    const profilePropertyRuleOptions = await profilePropertyRule.getOptions();
    const profilePropertyRuleFilters = await profilePropertyRule.getFilters();

    return method({
      app,
      appOptions,
      source: this,
      sourceOptions,
      sourceMapping,
      profilePropertyRule,
      profilePropertyRuleOptions: profilePropertyRuleOptionsOverride
        ? profilePropertyRuleOptionsOverride
        : profilePropertyRuleOptions,
      profilePropertyRuleFilters,
      profile,
    });
  }

  async sourceConnectionOptions() {
    const { pluginConnection } = await this.getPlugin();
    const app = await this.$get("app");
    const appOptions = await app.getOptions();

    if (!pluginConnection.methods.sourceOptions) {
      return {};
    }

    return pluginConnection.methods.sourceOptions({ app, appOptions });
  }

  async sourcePreview(sourceOptions?: SimpleSourceOptions) {
    if (!sourceOptions) {
      sourceOptions = await this.getOptions();
    }

    try {
      // if the options aren't set yet, return an empty array of rows
      await this.validateOptions(sourceOptions);
    } catch {
      return [];
    }

    const { pluginConnection } = await this.getPlugin();
    const app = await this.$get("app");
    const appOptions = await app.getOptions();

    if (!pluginConnection.methods.sourcePreview) {
      throw new Error(`cannot return a source preview for ${this.type}`);
    }

    return pluginConnection.methods.sourcePreview({
      app,
      appOptions,
      source: this,
      sourceOptions,
    });
  }

  async apiData(
    includeSchedule = true,
    includeApp = true,
    includeProfilePropertyRules = true
  ) {
    let app: App;
    let schedule: Schedule;
    let profilePropertyRules: ProfilePropertyRule[];

    if (includeApp) {
      app = await this.$get("app");
    }
    if (includeSchedule) {
      schedule = await this.$get("schedule", {
        scope: null,
      });
    }
    if (includeProfilePropertyRules) {
      profilePropertyRules = await this.$get("profilePropertyRules", {
        scope: null,
      });
    }

    const options = await this.getOptions();
    const { pluginConnection } = await this.getPlugin();
    const scheduleAvailable = await this.scheduleAvailable();
    const previewAvailable = await this.previewAvailable();
    const mapping = await this.getMapping();

    return {
      guid: this.guid,
      name: this.name,
      type: this.type,
      state: this.state,
      mapping,
      app: app ? await app.apiData() : null,
      scheduleAvailable,
      schedule: schedule ? await schedule.apiData() : null,
      previewAvailable,
      options,
      connection: pluginConnection,
      profilePropertyRules: profilePropertyRules
        ? await Promise.all(profilePropertyRules.map((prp) => prp.apiData()))
        : [],
      createdAt: this.createdAt,
      updatedAt: this.updatedAt,
    };
  }

  async scheduleAvailable() {
    const { pluginConnection } = await this.getPlugin();
    if (typeof pluginConnection?.methods?.profiles === "function") {
      return true;
    }
    return false;
  }

  async previewAvailable() {
    const { pluginConnection } = await this.getPlugin();
    if (typeof pluginConnection?.methods?.sourcePreview === "function") {
      return true;
    }
    return false;
  }

  async import(profile: Profile) {
    const hash = {};
    const queryResponses = {};
    const rules = await this.$get("profilePropertyRules", {
      where: { state: "ready" },
    });

    for (const i in rules) {
      const rule = rules[i];

      let rawResponse;
      const queryKey =
        this.guid + ":" + JSON.stringify(await rule.getOptions());

      if (!queryResponses[queryKey]) {
        rawResponse = await this.importProfileProperty(profile, rule);
        queryResponses[queryKey] = rawResponse;
      } else {
        rawResponse = queryResponses[queryKey];
      }

      if (rawResponse !== null && rawResponse !== undefined) {
        let rawValue;

        if (
          typeof rawResponse === "string" ||
          typeof rawResponse === "number" ||
          typeof rawResponse === "boolean" ||
          rawResponse instanceof Date
        ) {
          rawValue = rawResponse;
        } else if (Array.isArray(rawResponse)) {
          rawValue = rawResponse[0];
        } else {
          const responseKeys = Object.keys(rawResponse);
          if (responseKeys.length === 0) {
            continue;
          } else if (responseKeys.length === 1) {
            rawValue = rawResponse[responseKeys[0]];
          } else {
            if (!rawResponse[rule.key]) {
              throw new Error(
                `source response contains multiple properties but none match ${
                  rule.key
                }: ${JSON.stringify(rawResponse)}`
              );
            }

            rawValue = rawResponse[rule.key];
          }
        }

        hash[rule.key] = rawValue;
      }
    }

    // remove null and undefined as we cannot set that value
    const hashKeys = Object.keys(hash);
    for (const i in hashKeys) {
      const key = hashKeys[i];
      if (hash[key] === null || hash[key] === undefined) {
        delete hash[key];
      }
    }

    return hash;
  }

  /**
   * This method is used to bootstrap a new source which requires a profile property rule for a mapping, but the rule doesn't yet exist.
   */
  async bootstrapUniqueProfilePropertyRule(
    key: string,
    type: string,
    mappedColumn: string
  ) {
    const rule = ProfilePropertyRule.build({
      key,
      type,
      state: "ready",
      unique: true,
      sourceGuid: this.guid,
    });

    try {
      // manually run the hooks we want
      ProfilePropertyRule.generateGuid(rule);
      await ProfilePropertyRule.ensureUniqueKey(rule);

      // @ts-ignore
      // danger zone!
      await rule.save({ hooks: false });
      await ProfilePropertyRule.clearCacheAfterSave();

      // build the default options
      const { pluginConnection } = await this.getPlugin();
      if (
        typeof pluginConnection.methods
          .uniqueProfilePropertyRuleBootstrapOptions === "function"
      ) {
        const app = await this.$get("app");
        const appOptions = await app.getOptions();
        const options = await this.getOptions();
        const ruleOptions = await pluginConnection.methods.uniqueProfilePropertyRuleBootstrapOptions(
          app,
          appOptions,
          this,
          options,
          mappedColumn
        );

        await rule.setOptions(ruleOptions);
      }

      return rule;
    } catch (error) {
      if (rule) {
        await rule.destroy();
        throw error;
      }
    }
  }

<<<<<<< HEAD
    // build the default options
    const { pluginConnection } = await this.getPlugin();
    if (
      typeof pluginConnection.methods
        .uniqueProfilePropertyRuleBootstrapOptions === "function"
    ) {
      const app = await this.$get("app");
      const appOptions = await app.getOptions();
      const options = await this.getOptions();
      const ruleOptions = await pluginConnection.methods.uniqueProfilePropertyRuleBootstrapOptions(
        {
          app,
          appOptions,
          source: this,
          sourceOptions: options,
          mappedColumn,
        }
      );
=======
  // --- Class Methods --- //
>>>>>>> 180d43e5

  static async findByGuid(guid: string) {
    const instance = await this.scope(null).findOne({ where: { guid } });
    if (!instance) {
      throw new Error(`cannot find ${this.name} ${guid}`);
    }
    return instance;
  }
}<|MERGE_RESOLUTION|>--- conflicted
+++ resolved
@@ -488,28 +488,7 @@
     }
   }
 
-<<<<<<< HEAD
-    // build the default options
-    const { pluginConnection } = await this.getPlugin();
-    if (
-      typeof pluginConnection.methods
-        .uniqueProfilePropertyRuleBootstrapOptions === "function"
-    ) {
-      const app = await this.$get("app");
-      const appOptions = await app.getOptions();
-      const options = await this.getOptions();
-      const ruleOptions = await pluginConnection.methods.uniqueProfilePropertyRuleBootstrapOptions(
-        {
-          app,
-          appOptions,
-          source: this,
-          sourceOptions: options,
-          mappedColumn,
-        }
-      );
-=======
   // --- Class Methods --- //
->>>>>>> 180d43e5
 
   static async findByGuid(guid: string) {
     const instance = await this.scope(null).findOne({ where: { guid } });
