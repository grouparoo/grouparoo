import { helper } from "@grouparoo/spec-helper";
import { specHelper, api } from "actionhero";
import {
  Destination,
  Group,
  Profile,
  Source,
  Run,
  App,
  Property,
} from "../../src";

describe("actions/destinations", () => {
  helper.grouparooTestServer({ truncate: true, enableTestPlugin: true });
  let app: App;
  let id: string;

  beforeAll(async () => {
    await specHelper.runAction("team:initialize", {
      firstName: "Mario",
      lastName: "Mario",
      password: "P@ssw0rd!",
      email: "mario@example.com",
    });
    await helper.factories.properties();
    await api.resque.queue.connection.redis.flushdb();
  });

  describe("administrator signed in", () => {
    let connection;
    let csrfToken;

    beforeAll(async () => {
      connection = await specHelper.buildConnection();
      connection.params = { email: "mario@example.com", password: "P@ssw0rd!" };
      const sessionResponse = await specHelper.runAction(
        "session:create",
        connection
      );
      csrfToken = sessionResponse.csrfToken;

      app = await helper.factories.app();
      await app.update({ name: "test app" });
    });

    test("an administrator can create a new destination from an app", async () => {
      connection.params = {
        csrfToken,
        name: "test destination",
        type: "test-plugin-export",
        appId: app.id,
        syncMode: "sync",
      };
      const { error, destination } = await specHelper.runAction(
        "destination:create",
        connection
      );
      expect(error).toBeUndefined();
      expect(destination.id).toBeTruthy();
      expect(destination.app.id).toBe(app.id);
      expect(destination.app.name).toBe("test app");
      expect(destination.syncMode).toBe("sync");

      id = destination.id;
    });

    test("only one destination can be created for each app with the same options", async () => {
      connection.params = {
        csrfToken,
        name: "test destination again",
        type: "test-plugin-export",
        appId: app.id,
        syncMode: "sync",
      };
      const { error } = await specHelper.runAction(
        "destination:create",
        connection
      );

      expect(error.message).toMatch(
        /destination "test destination" .* is already using this app with the same options/
      );
    });

    test("an administrator can see the combinations of apps and connections available for a new destination", async () => {
      connection.params = {
        csrfToken,
      };
      const { error, connectionApps } = await specHelper.runAction(
        "destinations:connectionApps",
        connection
      );
      expect(error).toBeUndefined();
      expect(connectionApps.length).toBe(4); // (this one + the app created for the properties ) * export & export-batch
      expect(connectionApps[0].connection.name).toBe("test-plugin-export");
    });

    describe("options from environment variables", () => {
      beforeAll(() => {
        process.env.GROUPAROO_OPTION__DESTINATION__TEST_OPTION = "abc123";
      });

      test("options for a new destination will include the names of options included in environment variables", async () => {
        connection.params = { csrfToken };
        const { environmentVariableOptions } = await specHelper.runAction(
          "destinations:connectionApps",
          connection
        );
        expect(environmentVariableOptions).toEqual(["TEST_OPTION"]);
      });

      afterAll(() => {
        process.env.GROUPAROO_OPTION__APP__TEST_OPTION = undefined;
      });
    });

    test("an administrator can list all the destinations", async () => {
      connection.params = {
        csrfToken,
      };
      const { error, destinations, total } = await specHelper.runAction(
        "destinations:list",
        connection
      );
      expect(error).toBeUndefined();
      expect(destinations.length).toBe(1);
      expect(destinations[0].name).toBe("test destination");
      expect(destinations[0].app.name).toBe("test app");
      expect(total).toBe(1);
    });

    test("an administrator can view a destination", async () => {
      connection.params = {
        csrfToken,
        id,
      };
      const { error, destination } = await specHelper.runAction(
        "destination:view",
        connection
      );

      expect(error).toBeUndefined();
      expect(destination.id).toBeTruthy();
      expect(destination.name).toBe("test destination");
      expect(destination.syncMode).toBe("sync");
      expect(destination.app.name).toBe("test app");
    });

    test("an administrator can see connectionOptions", async () => {
      connection.params = {
        csrfToken,
        id,
      };
      const { options, error } = await specHelper.runAction(
        "destination:connectionOptions",
        connection
      );
      expect(error).toBeFalsy();
      expect(options).toEqual({
        table: { type: "list", options: ["users_out"] },
      });
    });

    test("an administrator can see mappingOptions", async () => {
      connection.params = {
        csrfToken,
        id,
      };
      const {
        options,
        destinationTypeConversions: _destinationTypeConversions,
        error,
      } = await specHelper.runAction("destination:mappingOptions", connection);
      expect(error).toBeFalsy();
      expect(options).toEqual({
        labels: {
          group: {
            singular: "list",
            plural: "lists",
          },
          property: {
            singular: "var",
            plural: "vars",
          },
        },
        properties: {
          required: [{ key: "primary-id", type: "integer" }],
          known: [
            { key: "secondary-id", type: "any" },
            { key: "string-property", type: "string" },
          ],
          allowOptionalFromProperties: true,
        },
      });
      expect(_destinationTypeConversions).toEqual({
        boolean: ["any", "string", "boolean", "number"],
        date: ["any", "float", "integer", "string", "date", "number"],
        email: ["any", "string", "email"],
        float: ["any", "float", "string", "number"],
        integer: ["any", "float", "integer", "string", "number"],
        phoneNumber: ["any", "string", "phoneNumber"],
        string: ["any", "string"],
        url: ["any", "string", "url"],
      });
    });

    test("an administrator can set the mapping with valid mappings", async () => {
      connection.params = {
        csrfToken,
        id,
        mapping: {
          "primary-id": "userId",
          "something-else": "email",
        },
      };
      const { destination, error } = await specHelper.runAction(
        "destination:edit",
        connection
      );
      expect(error).toBeFalsy();
      expect(destination.mapping).toEqual({
        "primary-id": "userId",
        "something-else": "email",
      });
    });

    test("an administrator cannot set the mapping with invalid mappings", async () => {
      connection.params = {
        csrfToken,
        id,
        mapping: {
          "something-else": "email",
        },
      };
      const { error } = await specHelper.runAction(
        "destination:edit",
        connection
      );
      expect(error.message).toMatch(
        /primary-id is a required destination mapping option/
      );
    });

    test("an administrator can see the exportArrayProperties for this destination", async () => {
      connection.params = {
        csrfToken,
        id,
      };
      const { error, exportArrayProperties } = await specHelper.runAction(
        "destination:exportArrayProperties",
        connection
      );
      expect(error).toBeUndefined();
      expect(exportArrayProperties).toEqual([]);
    });

    test("an administrator cannot set a mapping for an array profile property if it is not allowed by the exportArrayProperties", async () => {
      connection.params = {
        csrfToken,
        id,
        mapping: { "primary-id": "userId", purchases: "purchases" },
      };
      const { error } = await specHelper.runAction(
        "destination:edit",
        connection
      );
      expect(error.message).toMatch(
        /purchases is an array profile property that .* cannot support/
      );
    });

    test("an administrator can set the sync mode", async () => {
      connection.params = {
        csrfToken,
        id,
        syncMode: "enrich",
      };
      const { destination, error } = await specHelper.runAction(
        "destination:edit",
        connection
      );
      expect(error).toBeFalsy();
      expect(destination.syncMode).toBe("enrich");
    });

    describe("with group", () => {
      let group: Group;
      let profile: Profile;
      beforeAll(async () => {
        profile = await helper.factories.profile();
        await profile.addOrUpdateProperties({
          userId: [1],
          email: ["yoshi@example.com"],
        });

        group = await helper.factories.group();
        await group.addProfile(profile);
      });

      test("an administrator can add a group to be tracked", async () => {
        connection.params = {
          csrfToken,
          id,
          trackedGroupId: group.id,
        };
<<<<<<< HEAD
        const { error, destination, run } = await specHelper.runAction(
          "destination:trackGroup",
          connection
        );
        expect(error).toBeUndefined();
=======

        const { destination, error } = await specHelper.runAction(
          "destination:edit",
          connection
        );
        expect(error).toBeFalsy();
>>>>>>> 462850ab
        expect(destination.destinationGroup.id).toBe(group.id);
        expect(run.creatorId).toBe(group.id);
        expect(run.force).toBe(true);
        expect(run.state).toBe("running");
      });

      test("an administrator can set the destination group memberships", async () => {
        const destinationGroupMemberships = {};
        destinationGroupMemberships[group.id] = "remote-group-tag";

        connection.params = {
          csrfToken,
          id,
          destinationGroupMemberships,
        };
        const { destination, error } = await specHelper.runAction(
          "destination:edit",
          connection
        );
        expect(error).toBeFalsy();
        expect(destination.destinationGroup.id).toBe(group.id);
        expect(destination.destinationGroupMemberships).toEqual([
          {
            groupId: group.id,
            groupName: group.name,
            remoteKey: "remote-group-tag",
          },
        ]);
      });

      test("an administrator can get a preview of a profile to be exported to a destination, existing mapping & destinationGroupMemberships + no profile", async () => {
        connection.params = {
          csrfToken,
          id,
          groupId: group.id,
        };
        const { error, profile: _profile } = await specHelper.runAction(
          "destination:profilePreview",
          connection
        );
        expect(error).toBeUndefined();
        expect(_profile.properties["primary-id"].values).toEqual([1]);
        expect(_profile.properties["something-else"].values).toEqual([
          "yoshi@example.com",
        ]);
        expect(_profile.groupNames).toEqual(["remote-group-tag"]);
      });

      test("an administrator can get a preview of a profile to be exported to a destination, existing mapping & destinationGroupMemberships + profile", async () => {
        connection.params = {
          csrfToken,
          id,
          profileId: profile.id,
        };
        const { error, profile: _profile } = await specHelper.runAction(
          "destination:profilePreview",
          connection
        );
        expect(error).toBeUndefined();
        expect(_profile.properties["primary-id"].values).toEqual([1]);
        expect(_profile.properties["something-else"].values).toEqual([
          "yoshi@example.com",
        ]);
        expect(_profile.groupNames).toEqual(["remote-group-tag"]);
      });

      test("an administrator can get a preview of a profile to be exported to a destination, updated mapping & destinationGroupMemberships", async () => {
        const destinationGroupMemberships = {};
        destinationGroupMemberships[group.id] = "another-group-tag";

        connection.params = {
          csrfToken,
          id,
          profileId: profile.id,
          destinationGroupMemberships,
          mapping: {
            "primary-id": "userId",
            email: "email",
          },
        };
        const { error, profile: _profile } = await specHelper.runAction(
          "destination:profilePreview",
          connection
        );
        expect(error).toBeUndefined();
        expect(_profile.properties["primary-id"].values).toEqual([1]);
        expect(_profile.properties["email"].values).toEqual([
          "yoshi@example.com",
        ]);
        expect(_profile.groupNames).toEqual(["another-group-tag"]);
      });

      test("an administrator can get a preview of a profile to be exported to a destination, with an un-set optional property", async () => {
        connection.params = {
          csrfToken,
          id,
          profileId: profile.id,
          mapping: {
            "primary-id": "userId",
            "something-new-null": null,
            "something-new-undefined": undefined,
            "something-new-string": "",
          },
        };
        const { error, profile: _profile } = await specHelper.runAction(
          "destination:profilePreview",
          connection
        );
        expect(error).toBeUndefined();
        expect(_profile.properties["primary-id"].values).toEqual([1]);
        expect(_profile.properties["something-new-null"]).toBeFalsy();
        expect(_profile.properties["something-new-undefined"]).toBeFalsy();
        expect(_profile.properties["something-new-string"]).toBeFalsy();
      });

      test("destination:profilePreview will not fail if a new profile property has just been created or there are missing properties", async () => {
        const source = await Source.findOne({ where: { state: "ready" } });
        const colorProperty = await Property.create({
          key: "color",
          type: "string",
          sourceId: source.id,
        });
        await colorProperty.setOptions({ column: "new_rule" });
        await colorProperty.update({ state: "ready" });

        connection.params = {
          csrfToken,
          id,
          groupId: group.id,
          mapping: {
            "primary-id": "userId",
            color: "color",
          },
        };
        const { error, profile: _profile } = await specHelper.runAction(
          "destination:profilePreview",
          connection
        );
        expect(error).toBeUndefined();
        expect(_profile.properties["primary-id"].values).toEqual([1]);
        expect(_profile.properties["color"].values).toEqual([null]);

        await colorProperty.destroy();
      });

      test("an administrator can list and remove a tracked group", async () => {
        connection.params = {
          csrfToken,
          id,
        };
        const { destination } = await specHelper.runAction(
          "destination:view",
          connection
        );
        expect(destination.destinationGroup.id).toBe(group.id);

        connection.params = {
          csrfToken,
          id,
          trackedGroupId: null,
        };
<<<<<<< HEAD
        const { error, run } = await specHelper.runAction(
          "destination:unTrackGroup",
          connection
        );
        expect(error).toBeUndefined();
        expect(run.creatorId).toBe(group.id);
        expect(run.force).toBe(false);
        expect(run.state).toBe("running");
=======
        const {
          destination: updatedDestination,
          error,
        } = await specHelper.runAction("destination:edit", connection);
        expect(error).toBeFalsy();
        expect(updatedDestination.destinationGroup).toBe(null);
      });

      test("update the tracked group", async () => {
        connection.params = {
          csrfToken,
          id,
          trackedGroupId: group.id,
        };
        const { destination: _destination } = await specHelper.runAction(
          "destination:edit",
          connection
        );
        expect(_destination.destinationGroup.id).toBe(group.id);

        const runningRuns = await Run.findAll({
          where: { state: "running", creatorType: "group" },
        });
        expect(runningRuns.length).toBe(1);
        expect(runningRuns[0]).toEqual(
          expect.objectContaining({
            destinationId: id,
            creatorId: group.id,
            force: true,
          })
        );

        await runningRuns[0].stop();
>>>>>>> 462850ab
      });

      test("an administrator can trigger an export while updating a destination", async () => {
        let runningRuns = await Run.findAll({
          where: { state: "running", creatorType: "group" },
        });
        expect(runningRuns).toHaveLength(0);

        connection.params = {
          csrfToken,
          id,
          name: "the test destination",
          triggerExport: true,
        };
        const { errors, destination: destination } = await specHelper.runAction(
          "destination:edit",
          connection
        );
        expect(errors).toBeFalsy();
        expect(destination.name).toBe("the test destination");

        runningRuns = await Run.findAll({
          where: { state: "running", creatorType: "group" },
        });

        expect(runningRuns.length).toBe(1);
        expect(runningRuns[0]).toEqual(
          expect.objectContaining({
            destinationId: id,
            creatorId: destination.destinationGroup.id,
            force: true,
          })
        );

        await runningRuns[0].stop();
      });

      test("an administator will not trigger an export by default when updating a destination", async () => {
        connection.params = {
          csrfToken,
          id,
          name: "test destination",
        };
        const { errors, destination: destination } = await specHelper.runAction(
          "destination:edit",
          connection
        );
        expect(errors).toBeFalsy();
        expect(destination.name).toBe("test destination");

        const runningRuns = await Run.findAll({
          where: { state: "running", creatorType: "group" },
        });

        expect(runningRuns.length).toBe(0);
      });

      test("an administrator can export the members of a destination with a forced group run", async () => {
        connection.params = {
          csrfToken,
          id,
        };
        const { success, error } = await specHelper.runAction(
          "destination:export",
          connection
        );

        expect(error).toBeFalsy();
        expect(success).toBeTruthy();

        const { destination } = await specHelper.runAction(
          "destination:view",
          connection
        );

        const runningRuns = await Run.findAll({
          where: { state: "running", creatorType: "group" },
        });

        expect(runningRuns.length).toBe(1);
        expect(runningRuns[0]).toEqual(
          expect.objectContaining({
            destinationId: id,
            creatorId: destination.destinationGroup.id,
            force: true,
          })
        );
      });
    });

    test("remove the tracked group", async () => {
      connection.params = {
        csrfToken,
        id,
        trackedGroupId: "_none",
      };
      const { destination } = await specHelper.runAction(
        "destination:edit",
        connection
      );
      expect(destination.destinationGroup).toBe(null);
    });

    test("an administrator can destroy a destination (soft)", async () => {
      connection.params = {
        csrfToken,
        force: false,
        id,
      };
      const destroyResponse = await specHelper.runAction(
        "destination:destroy",
        connection
      );
      expect(destroyResponse.error).toBeUndefined();
      expect(destroyResponse.success).toBe(true);

      const destination = await Destination.scope(null).findOne({
        where: { id },
      });
      expect(destination.state).toBe("deleted");
    });

    test("an administrator can destroy a destination (force)", async () => {
      connection.params = {
        csrfToken,
        force: true,
        id,
      };
      const destroyResponse = await specHelper.runAction(
        "destination:destroy",
        connection
      );
      expect(destroyResponse.error).toBeUndefined();
      expect(destroyResponse.success).toBe(true);

      const destination = await Destination.scope(null).findOne({
        where: { id },
      });
      expect(destination).toBeFalsy();
    });
  });
});<|MERGE_RESOLUTION|>--- conflicted
+++ resolved
@@ -303,20 +303,12 @@
           id,
           trackedGroupId: group.id,
         };
-<<<<<<< HEAD
-        const { error, destination, run } = await specHelper.runAction(
-          "destination:trackGroup",
-          connection
-        );
-        expect(error).toBeUndefined();
-=======
 
         const { destination, error } = await specHelper.runAction(
           "destination:edit",
           connection
         );
         expect(error).toBeFalsy();
->>>>>>> 462850ab
         expect(destination.destinationGroup.id).toBe(group.id);
         expect(run.creatorId).toBe(group.id);
         expect(run.force).toBe(true);
@@ -478,21 +470,15 @@
           id,
           trackedGroupId: null,
         };
-<<<<<<< HEAD
-        const { error, run } = await specHelper.runAction(
-          "destination:unTrackGroup",
-          connection
-        );
-        expect(error).toBeUndefined();
+        const {
+          destination: updatedDestination,
+          run,
+          error,
+        } = await specHelper.runAction("destination:edit", connection);
+        expect(error).toBeFalsy();
         expect(run.creatorId).toBe(group.id);
         expect(run.force).toBe(false);
         expect(run.state).toBe("running");
-=======
-        const {
-          destination: updatedDestination,
-          error,
-        } = await specHelper.runAction("destination:edit", connection);
-        expect(error).toBeFalsy();
         expect(updatedDestination.destinationGroup).toBe(null);
       });
 
@@ -521,7 +507,6 @@
         );
 
         await runningRuns[0].stop();
->>>>>>> 462850ab
       });
 
       test("an administrator can trigger an export while updating a destination", async () => {
