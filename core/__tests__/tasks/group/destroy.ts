--- conflicted
+++ resolved
@@ -1,10 +1,13 @@
 import { helper, ImportWorkflow } from "@grouparoo/spec-helper";
 import { api, task, specHelper } from "actionhero";
-<<<<<<< HEAD
-import { Destination, Group, Import, Profile, Run } from "./../../../src";
-=======
-import { Group, Import, Profile, Run, plugin } from "./../../../src";
->>>>>>> da762dfe
+import {
+  Destination,
+  Group,
+  Import,
+  Profile,
+  Run,
+  plugin,
+} from "./../../../src";
 
 describe("tasks/group:destroy", () => {
   helper.grouparooTestServer({
