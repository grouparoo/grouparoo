--- conflicted
+++ resolved
@@ -28,13 +28,8 @@
     "watch": "tsc --watch"
   },
   "dependencies": {
-<<<<<<< HEAD
     "@sentry/node": "6.11.0",
-    "@sentry/tracing": "6.10.0"
-=======
-    "@sentry/node": "6.10.0",
     "@sentry/tracing": "6.11.0"
->>>>>>> da66b3c0
   },
   "devDependencies": {
     "@grouparoo/core": "0.5.3-alpha.4",
