import {
  AggregationMethod,
  ProfilePropertiesPluginMethod,
  ProfilePropertiesPluginMethodResponse,
} from "@grouparoo/core";
import {
  MatchCondition,
  GetPropertyValuesMethod,
  columnNameKey,
  tableNameKey,
  aggregationMethodKey,
  sortColumnKey,
} from "./pluginMethods";
import { getFilterOperation } from "./getFilterOperation";

export interface GetProfilePropertiesMethod {
  (argument: {
    getPropertyValues: GetPropertyValuesMethod;
  }): ProfilePropertiesPluginMethod;
}

export const getProfileProperties: GetProfilePropertiesMethod = ({
  getPropertyValues,
}) => {
  const profileProperties: ProfilePropertiesPluginMethod = async ({
    connection,
    appOptions,
    appId,
    profiles,
    sourceOptions,
    sourceMapping,
    properties,
    propertyOptions,
    propertyFilters,
  }) => {
    const responsesById: ProfilePropertiesPluginMethodResponse = {};
    const tableName = sourceOptions[tableNameKey]?.toString();
    const columnNames = properties.map((p) =>
      propertyOptions[p.id][columnNameKey]?.toString()
    );
    const aggregationMethod = <AggregationMethod>(
      propertyOptions[Object.keys(propertyOptions)[0]][aggregationMethodKey]
    );
    const sortColumn =
      propertyOptions[Object.keys(propertyOptions)[0]][
        sortColumnKey
      ]?.toString();

    if (!aggregationMethod || columnNames.length === 0) return responsesById;

    const tableMappingCol: string = Object.values(sourceMapping)[0];
    const tablePrimaryKeyCol: string = Object.keys(sourceMapping)[0];
    const primaryKeysHash: { [pk: string]: string[] } = {};

    for (const i in profiles) {
<<<<<<< HEAD
      for (const property of properties) {
        const properties = await profiles[i].properties();
        if (
          properties[tableMappingCol]?.values.length > 0 &&
          properties[tableMappingCol].values[0] // not null or undefined
        ) {
          const k = properties[tableMappingCol].values[0].toString();
          if (!primaryKeysHash[k]) primaryKeysHash[k] = [];
          primaryKeysHash[k].push(profiles[i].id);
        }
        if (
          aggregationMethod === AggregationMethod.Sum ||
          aggregationMethod === AggregationMethod.Count
        ) {
          //default all entries to 0 to start... will be replaced later if there is a response
          responsesById[profiles[i].id] = { [property.id]: [0] };
        }
=======
      const properties = await profiles[i].getProperties();
      if (
        properties[tableMappingCol]?.values.length > 0 &&
        properties[tableMappingCol].values[0] // not null or undefined
      ) {
        const k = properties[tableMappingCol].values[0].toString();
        if (!primaryKeysHash[k]) primaryKeysHash[k] = [];
        primaryKeysHash[k].push(profiles[i].id);
      }
      if (
        aggregationMethod === AggregationMethod.Sum ||
        aggregationMethod === AggregationMethod.Count
      ) {
        //default all entries to 0 to start... will be replaced later if there is a response
        responsesById[profiles[i].id] = [0];
>>>>>>> f5f0798e
      }
    }

    const isArray = !!properties[0].isArray;

    const matchConditions: MatchCondition[] = [];

    for (const filter of propertyFilters[Object.keys(propertyFilters)[0]]) {
      let { key, op, match } = filter;
      matchConditions.push({
        columnName: key,
        value: match,
        filterOperation: getFilterOperation(op),
      });
    }

    const responsesByPrimaryKey = await getPropertyValues({
      connection,
      appOptions,
      appId,
      tableName,
      columnNames,
      tablePrimaryKeyCol,
      tableMappingCol,
      sortColumn,
      matchConditions,
      aggregationMethod,
      isArray,
      primaryKeys: Object.keys(primaryKeysHash),
    });

    for (const pk in responsesByPrimaryKey) {
      primaryKeysHash[pk].forEach((profileId) => {
        // responsesById[profileId] = responsesByPrimaryKey[pk];
        responsesById[profileId] = {};
        for (const column of Object.keys(responsesByPrimaryKey[pk])) {
          const property = properties.find(
            (p) => propertyOptions[p.id][columnNameKey] === column
          );
          if (!property) continue;

          responsesById[profileId][property.id] =
            responsesByPrimaryKey[pk][column];
        }
      });
    }

    return responsesById;
  };

  return profileProperties;
};<|MERGE_RESOLUTION|>--- conflicted
+++ resolved
@@ -53,9 +53,8 @@
     const primaryKeysHash: { [pk: string]: string[] } = {};
 
     for (const i in profiles) {
-<<<<<<< HEAD
       for (const property of properties) {
-        const properties = await profiles[i].properties();
+        const properties = await profiles[i].getProperties();
         if (
           properties[tableMappingCol]?.values.length > 0 &&
           properties[tableMappingCol].values[0] // not null or undefined
@@ -71,23 +70,6 @@
           //default all entries to 0 to start... will be replaced later if there is a response
           responsesById[profiles[i].id] = { [property.id]: [0] };
         }
-=======
-      const properties = await profiles[i].getProperties();
-      if (
-        properties[tableMappingCol]?.values.length > 0 &&
-        properties[tableMappingCol].values[0] // not null or undefined
-      ) {
-        const k = properties[tableMappingCol].values[0].toString();
-        if (!primaryKeysHash[k]) primaryKeysHash[k] = [];
-        primaryKeysHash[k].push(profiles[i].id);
-      }
-      if (
-        aggregationMethod === AggregationMethod.Sum ||
-        aggregationMethod === AggregationMethod.Count
-      ) {
-        //default all entries to 0 to start... will be replaced later if there is a response
-        responsesById[profiles[i].id] = [0];
->>>>>>> f5f0798e
       }
     }
 
