--- conflicted
+++ resolved
@@ -77,7 +77,7 @@
           batchSize,
           findSize,
           groupMode: BatchGroupMode.TotalMembers,
-          syncMode: BatchSyncMode.Sync,
+          syncOperations: { create: true, update: true, delete: true },
           foreignKey: "id",
         },
         {
@@ -115,7 +115,7 @@
           batchSize,
           findSize,
           groupMode: BatchGroupMode.TotalMembers,
-          syncMode: BatchSyncMode.Sync,
+          syncOperations: { create: true, update: true, delete: true },
           foreignKey: "id",
         },
         {
@@ -132,36 +132,6 @@
       expect(updateByDestinationIds).toBeCalledTimes(2);
     });
 
-<<<<<<< HEAD
-    const createByForeignKeyAndSetDestinationIds: BatchMethodCreateByForeignKeyAndSetDestinationIds = jest.fn(
-      async ({ users }) => {
-        expect(users.length).toBe(batchSize);
-      }
-    );
-
-    await exportProfilesInBatch(
-      batchExports,
-      {
-        batchSize,
-        findSize,
-        groupMode: BatchGroupMode.TotalMembers,
-        syncOperations: { create: true, delete: true, update: true },
-        foreignKey: "id",
-      },
-      {
-        getClient: noOp,
-        deleteByDestinationIds: noOp,
-        findAndSetDestinationIds: noOp,
-        updateByDestinationIds: noOp,
-        createByForeignKeyAndSetDestinationIds,
-        addToGroups: noOp,
-        removeFromGroups: noOp,
-      }
-    );
-
-    expect(createByForeignKeyAndSetDestinationIds).toBeCalledTimes(2);
-  });
-=======
     test("can limit batch size on delete", async () => {
       const batchSize = 50;
       const findSize = 100;
@@ -183,7 +153,7 @@
           batchSize,
           findSize,
           groupMode: BatchGroupMode.TotalMembers,
-          syncMode: BatchSyncMode.Sync,
+          syncOperations: { create: true, update: true, delete: true },
           foreignKey: "id",
         },
         {
@@ -199,7 +169,6 @@
 
       expect(deleteByDestinationIds).toBeCalledTimes(2);
     });
->>>>>>> ce4ba281
 
     test("can limit batch size when adding to groups", async () => {
       const batchSize = 50;
@@ -214,37 +183,6 @@
 
       const addToGroups: BatchMethodAddToGroups = jest.fn(async ({ users }) => {
         expect(users.length).toBe(batchSize);
-<<<<<<< HEAD
-      }
-    );
-
-    await exportProfilesInBatch(
-      batchExports,
-      {
-        batchSize,
-        findSize,
-        groupMode: BatchGroupMode.TotalMembers,
-        syncOperations: { create: true, delete: true, update: true },
-        foreignKey: "id",
-      },
-      {
-        updateByDestinationIds,
-        getClient: noOp,
-        deleteByDestinationIds: noOp,
-        findAndSetDestinationIds: noOp,
-        createByForeignKeyAndSetDestinationIds: noOp,
-        addToGroups: noOp,
-        removeFromGroups: noOp,
-      }
-    );
-
-    expect(updateByDestinationIds).toBeCalledTimes(2);
-  });
-
-  test("can limit batch size on delete", async () => {
-    const batchSize = 50;
-    const findSize = 100;
-=======
       });
 
       await exportProfilesInBatch(
@@ -253,7 +191,7 @@
           batchSize,
           findSize,
           groupMode: BatchGroupMode.TotalMembers,
-          syncMode: BatchSyncMode.Sync,
+          syncOperations: { create: true, update: true, delete: true },
           foreignKey: "id",
         },
         {
@@ -269,7 +207,6 @@
 
       expect(addToGroups).toBeCalledTimes(2);
     });
->>>>>>> ce4ba281
 
     test("can limit batch size when removing from groups", async () => {
       const batchSize = 50;
@@ -294,7 +231,7 @@
           batchSize,
           findSize,
           groupMode: BatchGroupMode.TotalMembers,
-          syncMode: BatchSyncMode.Sync,
+          syncOperations: { create: true, update: true, delete: true },
           foreignKey: "id",
         },
         {
@@ -311,35 +248,6 @@
       expect(removeFromGroups).toBeCalledTimes(2);
     });
 
-<<<<<<< HEAD
-    const deleteByDestinationIds: BatchMethodDeleteByDestinationIds = jest.fn(
-      async ({ users }) => {
-        expect(users.length).toBe(batchSize);
-      }
-    );
-
-    await exportProfilesInBatch(
-      batchExports,
-      {
-        batchSize,
-        findSize,
-        groupMode: BatchGroupMode.TotalMembers,
-        syncOperations: { create: true, delete: true, update: true },
-        foreignKey: "id",
-      },
-      {
-        deleteByDestinationIds,
-        getClient: noOp,
-        findAndSetDestinationIds: noOp,
-        updateByDestinationIds: noOp,
-        createByForeignKeyAndSetDestinationIds: noOp,
-        addToGroups: noOp,
-        removeFromGroups: noOp,
-      }
-    );
-
-    expect(deleteByDestinationIds).toBeCalledTimes(2);
-=======
     test("can limit batch size when finding destinationIds", async () => {
       const batchSize = 100;
       const findSize = 50;
@@ -361,7 +269,7 @@
           batchSize,
           findSize,
           groupMode: BatchGroupMode.TotalMembers,
-          syncMode: BatchSyncMode.Sync,
+          syncOperations: { create: true, update: true, delete: true },
           foreignKey: "id",
         },
         {
@@ -377,7 +285,6 @@
 
       expect(findAndSetDestinationIds).toBeCalledTimes(2);
     });
->>>>>>> ce4ba281
   });
 
   describe("foreign key changes", () => {
@@ -420,7 +327,7 @@
           batchSize: 100,
           findSize: 100,
           groupMode: BatchGroupMode.TotalMembers,
-          syncMode: BatchSyncMode.Sync,
+          syncOperations: { create: true, update: true, delete: true },
           foreignKey: "email",
         },
         {
@@ -438,34 +345,6 @@
       expect(createByForeignKeyAndSetDestinationIds).toBeCalledTimes(1);
     });
 
-<<<<<<< HEAD
-    await exportProfilesInBatch(
-      batchExports,
-      {
-        batchSize,
-        findSize,
-        groupMode: BatchGroupMode.TotalMembers,
-        syncOperations: { create: true, delete: true, update: true },
-        foreignKey: "id",
-      },
-      {
-        getClient: noOp,
-        findAndSetDestinationIds: noOp,
-        updateByDestinationIds: noOp,
-        createByForeignKeyAndSetDestinationIds: noOp,
-        deleteByDestinationIds: noOp,
-        addToGroups,
-        removeFromGroups: noOp,
-      }
-    );
-
-    expect(addToGroups).toBeCalledTimes(2);
-  });
-
-  test("can limit batch size when removing from groups", async () => {
-    const batchSize = 50;
-    const findSize = 100;
-=======
     test("can update the correct user on FK change if the oldFK exists in the destination", async () => {
       const foreignKeyValue = "fk1@demo.com";
       const newForeignKeyValue = "fk2@demo.com";
@@ -513,7 +392,7 @@
           batchSize: 100,
           findSize: 100,
           groupMode: BatchGroupMode.TotalMembers,
-          syncMode: BatchSyncMode.Sync,
+          syncOperations: { create: true, update: true, delete: true },
           foreignKey: "email",
         },
         {
@@ -530,7 +409,6 @@
       expect(findAndSetDestinationIds).toBeCalledTimes(2);
       expect(updateByDestinationIds).toBeCalledTimes(1);
     });
->>>>>>> ce4ba281
 
     test("can update the correct user on FK change if the newFK exists in the destination", async () => {
       const oldForeignKeyValue = "fk1@demo.com";
@@ -579,7 +457,7 @@
           batchSize: 100,
           findSize: 100,
           groupMode: BatchGroupMode.TotalMembers,
-          syncMode: BatchSyncMode.Sync,
+          syncOperations: { create: true, update: true, delete: true },
           foreignKey: "email",
         },
         {
@@ -597,35 +475,6 @@
       expect(updateByDestinationIds).toBeCalledTimes(1);
     });
 
-<<<<<<< HEAD
-    const removeFromGroups: BatchMethodRemoveFromGroups = jest.fn(
-      async ({ users }) => {
-        expect(users.length).toBe(batchSize);
-      }
-    );
-
-    await exportProfilesInBatch(
-      batchExports,
-      {
-        batchSize,
-        findSize,
-        groupMode: BatchGroupMode.TotalMembers,
-        syncOperations: { create: true, delete: true, update: true },
-        foreignKey: "id",
-      },
-      {
-        getClient: noOp,
-        findAndSetDestinationIds: noOp,
-        updateByDestinationIds: noOp,
-        createByForeignKeyAndSetDestinationIds: noOp,
-        deleteByDestinationIds: noOp,
-        addToGroups: noOp,
-        removeFromGroups,
-      }
-    );
-
-    expect(removeFromGroups).toBeCalledTimes(2);
-=======
     test("can update the correct user on FK change if both oldFK and newFK exist in the destination", async () => {
       const oldForeignKeyValue = "fk1@demo.com";
       const newForeignKeyValue = "fk2@demo.com";
@@ -677,7 +526,7 @@
           batchSize: 100,
           findSize: 100,
           groupMode: BatchGroupMode.TotalMembers,
-          syncMode: BatchSyncMode.Sync,
+          syncOperations: { create: true, update: true, delete: true },
           foreignKey: "email",
         },
         {
@@ -694,6 +543,5 @@
       expect(findAndSetDestinationIds).toBeCalledTimes(2);
       expect(updateByDestinationIds).toBeCalledTimes(1);
     });
->>>>>>> ce4ba281
   });
 });