--- conflicted
+++ resolved
@@ -9,11 +9,7 @@
     app: "mongo",
     name: "mongo-query-import",
     description:
-<<<<<<< HEAD
-      'Import or update profiles via a custom MongoDB query. Are accepted regular find queries or the entire aggregate pipeline. e.g.: {"name": "Michael"} or [{ "$match": { "name": "Michael" }}...]',
-=======
-      "Import or update profiles via a custom MongoDB query. Regular find queries or the entire aggregate pipelines are accepted .",
->>>>>>> 8cb166ad
+      'Import or update profiles via a custom MongoDB query. Regular find queries or the entire aggregate pipelines are accepted. e.g.: {"name": "Michael"} or [{ "$match": { "name": "Michael" }}...]',
     options: [
       {
         key: "table",
