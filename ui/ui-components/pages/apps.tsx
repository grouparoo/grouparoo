import { useState } from "react";
import { UseApi } from "../hooks/useApi";
import { useOffset, updateURLParams } from "../hooks/URLParams";
import { useSecondaryEffect } from "../hooks/useSecondaryEffect";
import { useCallback } from "react";
import Head from "next/head";
import { useRouter } from "next/router";
import Link from "../components/GrouparooLink";
import Pagination from "../components/Pagination";
import LoadingTable from "../components/LoadingTable";
import AppIcon from "../components/AppIcon";
import StateBadge from "../components/badges/StateBadge";
import { Models, Actions } from "../utils/apiData";
import { formatTimestamp } from "../utils/formatTimestamp";
import { ErrorHandler } from "../utils/errorHandler";
import { SuccessHandler } from "../utils/successHandler";
import LinkButton from "../components/LinkButton";
<<<<<<< HEAD
import LoadingButton from "../components/LoadingButton";
import { grouparooUiEdition } from "../utils/uiEdition";
=======
import { formatName } from "../utils/formatName";
>>>>>>> 91224601

export default function Page(props) {
  const {
    errorHandler,
    successHandler,
  }: { errorHandler: ErrorHandler; successHandler: SuccessHandler } = props;
  const router = useRouter();
  const { execApi } = UseApi(props, errorHandler);
  const [apps, setApps] = useState<Models.AppType[]>(props.apps);
  const [total, setTotal] = useState<number>(props.total);
  const [loading, setLoading] = useState(false);

  // pagination
  const limit = 100;
  const { offset, setOffset } = useOffset();

  useSecondaryEffect(() => {
    load();
  }, [limit, offset]);

  async function load() {
    updateURLParams(router, { offset });
    setLoading(true);
    const response: Actions.AppsList = await execApi("get", `/apps`, {
      limit,
      offset,
    });
    setLoading(false);
    if (response?.apps) {
      setApps(response.apps);
      setTotal(response.total);

      if (response.total === 0) {
        router.push("/app/new");
      }
    }
  }

  const runRefreshQuery = useCallback(
    async (app: typeof apps[number]) => {
      setLoading(true);
      const appRefreshQuery = app.appRefreshQuery;
      try {
        const response: Actions.AppRefreshQueryRun = await execApi(
          "post",
          `/appRefreshQuery/${appRefreshQuery.id}/run`
        );
        if (response?.valueUpdated == true) {
          successHandler.set({
            message: `Query returned ${response.appRefreshQuery.value}. Enqueueing Schedules.`,
          });
        } else {
          successHandler.set({
            message: `Query returned ${response.appRefreshQuery.value}. No schedules enqueued.`,
          });
        }
      } finally {
        setLoading(false);
      }
    },
    [execApi, successHandler]
  );

  return (
    <>
      <Head>
        <title>Grouparoo: Apps</title>
      </Head>

      <h1>Apps</h1>
      <p>{total} apps</p>

      <Pagination
        total={total}
        limit={limit}
        offset={offset}
        onPress={setOffset}
      />

      <LoadingTable loading={loading}>
        <thead>
          <tr>
            <th></th>
            <th>Name</th>
            <th>Type</th>
            <th>State</th>
            <th>Created At</th>
            <th>Updated At</th>
            <th>Refresh</th>
          </tr>
        </thead>
        <tbody>
          {apps.map((app) => {
            const recurringFrequencyMinutes =
              app.appRefreshQuery?.recurringFrequency / (60 * 1000);
            return (
              <tr key={`model-${app.id}`}>
                <td>
                  <AppIcon src={app.icon} />
                </td>
                <td>
                  <Link href={`/app/${app.id}/edit`}>
                    <a>
                      <strong>{formatName(app)}</strong>
                    </a>
                  </Link>
                </td>
                <td>{app.pluginApp.displayName}</td>
                <td>
                  <StateBadge state={app.state} />
                </td>
                <td>{formatTimestamp(app.createdAt)}</td>
                <td>{formatTimestamp(app.updatedAt)}</td>
                <td>
                  {app.appRefreshQuery ? (
                    <>
                      Query: {app.appRefreshQuery.refreshQuery}
                      <br />
                      Value: {app.appRefreshQuery.value}
                      <br />
                      Last Checked:{" "}
                      {formatTimestamp(app.appRefreshQuery.lastConfirmedAt)}
                      <br />
                      Frequency: Every{" "}
                      {recurringFrequencyMinutes > 1 ??
                        recurringFrequencyMinutes}{" "}
                      Minute{recurringFrequencyMinutes > 1 ?? "s"}
                      <br />
                      {grouparooUiEdition() !== "config" && (
                        <LoadingButton
                          variant="outline-success"
                          size="sm"
                          disabled={loading}
                          onClick={() => runRefreshQuery(app)}
                        >
                          Run Now
                        </LoadingButton>
                      )}
                    </>
                  ) : (
                    "No Refresh"
                  )}
                </td>
              </tr>
            );
          })}
        </tbody>
      </LoadingTable>

      <Pagination
        total={total}
        limit={limit}
        offset={offset}
        onPress={setOffset}
      />

      <br />

      <LinkButton variant="primary" href="/app/new" hideOn={["community"]}>
        Add App
      </LinkButton>
    </>
  );
}

Page.getInitialProps = async (ctx) => {
  const { execApi } = UseApi(ctx);
  const { limit, offset } = ctx.query;
  const { apps, total } = await execApi("get", `/apps`, { limit, offset });
  return { apps, total };
};<|MERGE_RESOLUTION|>--- conflicted
+++ resolved
@@ -15,12 +15,9 @@
 import { ErrorHandler } from "../utils/errorHandler";
 import { SuccessHandler } from "../utils/successHandler";
 import LinkButton from "../components/LinkButton";
-<<<<<<< HEAD
 import LoadingButton from "../components/LoadingButton";
 import { grouparooUiEdition } from "../utils/uiEdition";
-=======
 import { formatName } from "../utils/formatName";
->>>>>>> 91224601
 
 export default function Page(props) {
   const {
