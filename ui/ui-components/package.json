--- conflicted
+++ resolved
@@ -30,13 +30,7 @@
     "@fortawesome/free-brands-svg-icons": "5.15.3",
     "@fortawesome/free-solid-svg-icons": "5.15.3",
     "@fortawesome/react-fontawesome": "0.1.14",
-<<<<<<< HEAD
-    "@grouparoo/core": "0.4.2",
-=======
     "@grouparoo/core": "0.4.3-alpha.0",
-    "@grouparoo/spec-helper": "0.4.3-alpha.0",
-    "@types/jest": "*",
->>>>>>> 7d37b18d
     "@types/react": "*",
     "@types/react-dom": "*",
     "axios": "0.21.1",
