--- conflicted
+++ resolved
@@ -297,7 +297,6 @@
           </ul>
         </div>
       </div>
-<<<<<<< HEAD
       <div>
         <div
           id="bottomNavigationMenuCTA"
@@ -323,10 +322,8 @@
             Join us on Slack!
           </Button>
         </div>
-=======
 
       {navigation?.bottomMenuItems?.length > 0 ? (
->>>>>>> 5fc24ef3
         <div
           id="bottomNavigationMenu"
           style={{
@@ -334,10 +331,6 @@
             justifyContent: "normal",
             width: "100%",
             margin: 20,
-<<<<<<< HEAD
-=======
-            paddingLeft: 40,
->>>>>>> 5fc24ef3
             paddingRight: 20,
           }}
         >
@@ -386,11 +379,8 @@
             </Accordion.Collapse>
           </Accordion>
         </div>
-<<<<<<< HEAD
       </div>
-=======
       ) : null}
->>>>>>> 5fc24ef3
     </div>
   );
 }