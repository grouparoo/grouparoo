--- conflicted
+++ resolved
@@ -15,17 +15,10 @@
     "@grouparoo/sqlite": "0.4.3"
   },
   "devDependencies": {
-<<<<<<< HEAD
-    "@grouparoo/spec-helper": "0.4.3-alpha.0",
-    "@grouparoo/ui-config": "0.4.3-alpha.0",
-    "grouparoo": "0.4.3-alpha.0",
-    "jest": "27.0.6"
-=======
     "@grouparoo/spec-helper": "0.4.3",
     "@grouparoo/ui-config": "0.4.3",
     "grouparoo": "0.4.3",
-    "jest": "26.6.3"
->>>>>>> d3ace75f
+    "jest": "27.0.6"
   },
   "scripts": {
     "dev": "rm -f grouparoo_config.sqlite && cd node_modules/@grouparoo/core && DATABASE_URL=\"sqlite://grouparoo_config.sqlite\" NEXT_DEVELOPMENT_MODE=true GROUPAROO_RUN_MODE=\"cli:config\" WORKERS=0 ./bin/dev",
