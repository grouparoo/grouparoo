--- conflicted
+++ resolved
@@ -9,32 +9,11 @@
     "node": ">=12.0.0 <15.0.0"
   },
   "dependencies": {
-<<<<<<< HEAD
-    "@grouparoo/bigquery": "^0.2.0-alpha.6",
-    "@grouparoo/core": "^0.2.0-alpha.6",
-    "@grouparoo/csv": "^0.2.0-alpha.6",
-    "@grouparoo/demo": "^0.2.0-alpha.6",
-    "@grouparoo/facebook": "^0.2.0-alpha.6",
-    "@grouparoo/files-s3": "^0.2.0-alpha.6",
-    "@grouparoo/google-sheets": "^0.2.0-alpha.6",
-    "@grouparoo/hubspot": "^0.2.0-alpha.6",
-    "@grouparoo/logger": "^0.2.0-alpha.6",
-    "@grouparoo/mailchimp": "^0.2.0-alpha.6",
-    "@grouparoo/marketo": "^0.2.0-alpha.6",
-    "@grouparoo/mysql": "^0.2.0-alpha.6",
-    "@grouparoo/newrelic": "^0.2.0-alpha.6",
-    "@grouparoo/postgres": "^0.2.0-alpha.6",
-    "@grouparoo/redshift": "^0.2.0-alpha.6",
-    "@grouparoo/sailthru": "^0.2.0-alpha.6",
-    "@grouparoo/salesforce": "^0.2.0-alpha.6",
-    "@grouparoo/snowflake": "^0.2.0-alpha.6",
-    "@grouparoo/ui": "^0.2.0-alpha.6",
-    "@grouparoo/zendesk": "^0.2.0-alpha.6"
-=======
     "@grouparoo/bigquery": "^0.2.0-alpha.7",
     "@grouparoo/core": "^0.2.0-alpha.7",
     "@grouparoo/csv": "^0.2.0-alpha.7",
     "@grouparoo/demo": "^0.2.0-alpha.7",
+    "@grouparoo/facebook": "^0.2.0-alpha.7",
     "@grouparoo/files-s3": "^0.2.0-alpha.7",
     "@grouparoo/google-sheets": "^0.2.0-alpha.7",
     "@grouparoo/hubspot": "^0.2.0-alpha.7",
@@ -50,7 +29,6 @@
     "@grouparoo/snowflake": "^0.2.0-alpha.7",
     "@grouparoo/ui": "^0.2.0-alpha.7",
     "@grouparoo/zendesk": "^0.2.0-alpha.7"
->>>>>>> 7420b111
   },
   "scripts": {
     "start": "cd node_modules/@grouparoo/core && ./bin/start",
