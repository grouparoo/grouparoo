{
  "author": "Grouparoo Inc <hello@grouparoo.com>",
  "name": "@grouparoo/app-staging-public",
  "description": "The Grouparoo Staging Application",
  "version": "0.1.12-alpha.0",
  "license": "MPL-2.0",
  "private": true,
  "engines": {
    "node": ">=12.0.0"
  },
  "dependencies": {
<<<<<<< HEAD
    "@grouparoo/bigquery": "^0.1.11",
    "@grouparoo/core": "^0.1.11",
    "@grouparoo/csv": "^0.1.11",
    "@grouparoo/email-authentication": "^0.1.11",
    "@grouparoo/files-s3": "^0.1.11",
    "@grouparoo/google-sheets": "^0.1.11",
    "@grouparoo/hubspot": "^0.1.11",
    "@grouparoo/logger": "^0.1.11",
    "@grouparoo/mailchimp": "^0.1.11",
    "@grouparoo/marketo": "^0.1.11",
    "@grouparoo/mysql": "^0.1.11",
    "@grouparoo/newrelic": "^0.1.11",
    "@grouparoo/postgres": "^0.1.11",
    "@grouparoo/redshift": "^0.1.11",
    "@grouparoo/sailthru": "^0.1.11",
    "@grouparoo/sample-ui-plugin": "^0.1.11",
    "@grouparoo/zendesk": "^0.1.11"
=======
    "@grouparoo/bigquery": "^0.1.12-alpha.0",
    "@grouparoo/core": "^0.1.12-alpha.0",
    "@grouparoo/csv": "^0.1.12-alpha.0",
    "@grouparoo/email-authentication": "^0.1.12-alpha.0",
    "@grouparoo/files-s3": "^0.1.12-alpha.0",
    "@grouparoo/google-sheets": "^0.1.12-alpha.0",
    "@grouparoo/hubspot": "^0.1.12-alpha.0",
    "@grouparoo/logger": "^0.1.12-alpha.0",
    "@grouparoo/mailchimp": "^0.1.12-alpha.0",
    "@grouparoo/mysql": "^0.1.12-alpha.0",
    "@grouparoo/newrelic": "^0.1.12-alpha.0",
    "@grouparoo/postgres": "^0.1.12-alpha.0",
    "@grouparoo/redshift": "^0.1.12-alpha.0",
    "@grouparoo/sailthru": "^0.1.12-alpha.0",
    "@grouparoo/sample-ui-plugin": "^0.1.12-alpha.0",
    "@grouparoo/zendesk": "^0.1.12-alpha.0"
>>>>>>> bfbd21da
  },
  "scripts": {
    "prepare": "cd node_modules/@grouparoo/core && GROUPAROO_MONOREPO_APP=staging-public npm run prepare",
    "start": "cd node_modules/@grouparoo/core && GROUPAROO_MONOREPO_APP=staging-public ./api/bin/start",
    "dev": "cd node_modules/@grouparoo/core && GROUPAROO_MONOREPO_APP=staging-public ./api/bin/dev",
    "actionhero": "cd node_modules/@grouparoo/core/api && GROUPAROO_MONOREPO_APP=staging-public ../node_modules/.bin/actionhero"
  },
  "grouparoo": {
    "plugins": [
      "@grouparoo/bigquery",
      "@grouparoo/csv",
      "@grouparoo/email-authentication",
      "@grouparoo/files-s3",
      "@grouparoo/google-sheets",
      "@grouparoo/hubspot",
      "@grouparoo/logger",
      "@grouparoo/mailchimp",
      "@grouparoo/marketo",
      "@grouparoo/mysql",
      "@grouparoo/newrelic",
      "@grouparoo/postgres",
      "@grouparoo/redshift",
      "@grouparoo/sailthru",
      "@grouparoo/zendesk"
    ],
    "includedFiles": [
      "assets"
    ]
  }
}<|MERGE_RESOLUTION|>--- conflicted
+++ resolved
@@ -9,25 +9,6 @@
     "node": ">=12.0.0"
   },
   "dependencies": {
-<<<<<<< HEAD
-    "@grouparoo/bigquery": "^0.1.11",
-    "@grouparoo/core": "^0.1.11",
-    "@grouparoo/csv": "^0.1.11",
-    "@grouparoo/email-authentication": "^0.1.11",
-    "@grouparoo/files-s3": "^0.1.11",
-    "@grouparoo/google-sheets": "^0.1.11",
-    "@grouparoo/hubspot": "^0.1.11",
-    "@grouparoo/logger": "^0.1.11",
-    "@grouparoo/mailchimp": "^0.1.11",
-    "@grouparoo/marketo": "^0.1.11",
-    "@grouparoo/mysql": "^0.1.11",
-    "@grouparoo/newrelic": "^0.1.11",
-    "@grouparoo/postgres": "^0.1.11",
-    "@grouparoo/redshift": "^0.1.11",
-    "@grouparoo/sailthru": "^0.1.11",
-    "@grouparoo/sample-ui-plugin": "^0.1.11",
-    "@grouparoo/zendesk": "^0.1.11"
-=======
     "@grouparoo/bigquery": "^0.1.12-alpha.0",
     "@grouparoo/core": "^0.1.12-alpha.0",
     "@grouparoo/csv": "^0.1.12-alpha.0",
@@ -37,6 +18,7 @@
     "@grouparoo/hubspot": "^0.1.12-alpha.0",
     "@grouparoo/logger": "^0.1.12-alpha.0",
     "@grouparoo/mailchimp": "^0.1.12-alpha.0",
+    "@grouparoo/marketo": "^0.1.12-alpha.0",
     "@grouparoo/mysql": "^0.1.12-alpha.0",
     "@grouparoo/newrelic": "^0.1.12-alpha.0",
     "@grouparoo/postgres": "^0.1.12-alpha.0",
@@ -44,7 +26,6 @@
     "@grouparoo/sailthru": "^0.1.12-alpha.0",
     "@grouparoo/sample-ui-plugin": "^0.1.12-alpha.0",
     "@grouparoo/zendesk": "^0.1.12-alpha.0"
->>>>>>> bfbd21da
   },
   "scripts": {
     "prepare": "cd node_modules/@grouparoo/core && GROUPAROO_MONOREPO_APP=staging-public npm run prepare",
