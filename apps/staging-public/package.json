--- conflicted
+++ resolved
@@ -9,28 +9,6 @@
     "node": ">=12.0.0 <15.0.0"
   },
   "dependencies": {
-<<<<<<< HEAD
-    "@grouparoo/bigquery": "^0.2.0-alpha.4",
-    "@grouparoo/core": "^0.2.0-alpha.4",
-    "@grouparoo/csv": "^0.2.0-alpha.4",
-    "@grouparoo/demo": "^0.2.0-alpha.4",
-    "@grouparoo/facebook": "^0.2.0-alpha.4",
-    "@grouparoo/files-s3": "^0.2.0-alpha.4",
-    "@grouparoo/google-sheets": "^0.2.0-alpha.4",
-    "@grouparoo/hubspot": "^0.2.0-alpha.4",
-    "@grouparoo/logger": "^0.2.0-alpha.4",
-    "@grouparoo/mailchimp": "^0.2.0-alpha.4",
-    "@grouparoo/marketo": "^0.2.0-alpha.4",
-    "@grouparoo/mysql": "^0.2.0-alpha.4",
-    "@grouparoo/newrelic": "^0.2.0-alpha.4",
-    "@grouparoo/postgres": "^0.2.0-alpha.4",
-    "@grouparoo/redshift": "^0.2.0-alpha.4",
-    "@grouparoo/sailthru": "^0.2.0-alpha.4",
-    "@grouparoo/salesforce": "^0.2.0-alpha.4",
-    "@grouparoo/snowflake": "^0.2.0-alpha.4",
-    "@grouparoo/ui": "^0.2.0-alpha.4",
-    "@grouparoo/zendesk": "^0.2.0-alpha.4"
-=======
     "@grouparoo/bigquery": "^0.2.0-alpha.6",
     "@grouparoo/core": "^0.2.0-alpha.6",
     "@grouparoo/csv": "^0.2.0-alpha.6",
@@ -50,7 +28,6 @@
     "@grouparoo/snowflake": "^0.2.0-alpha.6",
     "@grouparoo/ui": "^0.2.0-alpha.6",
     "@grouparoo/zendesk": "^0.2.0-alpha.6"
->>>>>>> 4c7e40c4
   },
   "scripts": {
     "start": "cd node_modules/@grouparoo/core && ./bin/start",
